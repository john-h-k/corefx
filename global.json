--- conflicted
+++ resolved
@@ -3,12 +3,7 @@
     "dotnet": "2.1.300"
   },
   "msbuild-sdks": {
-<<<<<<< HEAD
-    "Microsoft.DotNet.Arcade.Sdk": "1.0.0-beta.18474.6",
+    "Microsoft.DotNet.Arcade.Sdk": "1.0.0-beta.18476.9",
     "Microsoft.NET.Sdk.IL": "3.0.0-alphautf8string-26925-03"
-=======
-    "Microsoft.DotNet.Arcade.Sdk": "1.0.0-beta.18476.9",
-    "Microsoft.NET.Sdk.IL": "3.0.0-preview1-26929-03"
->>>>>>> e043326e
   }
 }