// Licensed to the .NET Foundation under one or more agreements.
// The .NET Foundation licenses this file to you under the MIT license.
// See the LICENSE file in the project root for more information.

using System.Collections.Generic;
using System.Buffers;
using System.Data.Common;
using System.Data.Sql;
using System.Data.SqlTypes;
using System.Diagnostics;
using System.Globalization;
using System.IO;
using System.Text;
using System.Threading;
using System.Threading.Tasks;
using System.Xml;
using Microsoft.SqlServer.Server;
using MSS = Microsoft.SqlServer.Server;

namespace System.Data.SqlClient
{

    internal struct SNIErrorDetails
    {
        public string errorMessage;
        public uint nativeError;
        public uint sniErrorNumber;
        public int provider;
        public uint lineNumber;
        public string function;
        public Exception exception;
    }

    // The TdsParser Object controls reading/writing to the netlib, parsing the tds,
    // and surfacing objects to the user.
    internal sealed partial class TdsParser
    {
        // Default state object for parser
        internal TdsParserStateObject _physicalStateObj = null; // Default stateObj and connection for Dbnetlib and non-MARS SNI.

        // Also, default logical stateObj and connection for MARS over SNI.
        internal TdsParserStateObject _pMarsPhysicalConObj = null; // With MARS enabled, cached physical stateObj and connection.

        // Must keep this around - especially for callbacks on pre-MARS
        // ReadAsync which will return if physical connection broken!
        //
        // Per Instance TDS Parser variables
        //

        // Constants
        private const int constBinBufferSize = 4096; // Size of the buffer used to read input parameter of type Stream
        private const int constTextBufferSize = 4096; // Size of the buffer (in chars) user to read input parameter of type TextReader

        // State variables
        internal TdsParserState _state = TdsParserState.Closed; // status flag for connection

        private string _server = "";                            // name of server that the parser connects to

        internal volatile bool _fResetConnection = false;                 // flag to denote whether we are needing to call sp_reset
        internal volatile bool _fPreserveTransaction = false;             // flag to denote whether we need to preserve the transaction when reseting

        private SqlCollation _defaultCollation;                         // default collation from the server

        private int _defaultCodePage;

        private int _defaultLCID;

        internal Encoding _defaultEncoding = null;                  // for sql character data

        private static EncryptionOptions s_sniSupportedEncryptionOption = TdsParserStateObjectFactory.Singleton.EncryptionOptions;

        private EncryptionOptions _encryptionOption = s_sniSupportedEncryptionOption;

        private SqlInternalTransaction _currentTransaction;
        private SqlInternalTransaction _pendingTransaction;    // pending transaction for Yukon and beyond.

        //  need to hold on to the transaction id if distributed transaction merely rolls back without defecting.
        private long _retainedTransactionId = SqlInternalTransaction.NullTransactionId;

        // This counter is used for the entire connection to track the open result count for all
        // operations not under a transaction.
        private int _nonTransactedOpenResultCount = 0;

        // Connection reference
        private SqlInternalConnectionTds _connHandler;

        // Async/Mars variables
        private bool _fMARS = false;

        internal bool _loginWithFailover = false; // set to true while connect in failover mode so parser state object can adjust its logic

        internal AutoResetEvent _resetConnectionEvent = null;  // Used to serialize executes and call reset on first execute only.

        internal TdsParserSessionPool _sessionPool = null;  // initialized only when we're a MARS parser.

        // Version variables

        private bool _isYukon = false; // set to true if speaking to Yukon or later

        private bool _isKatmai = false;

        private bool _isDenali = false;

        private byte[] _sniSpnBuffer = null;

        // SqlStatistics
        private SqlStatistics _statistics = null;

        private bool _statisticsIsInTransaction = false;

        //
        // STATIC TDS Parser variables
        //

        // NIC address caching
        private static byte[] s_nicAddress;             // cache the NIC address from the registry

        // SSPI variables

        private volatile static uint s_maxSSPILength = 0;     // variable to hold max SSPI data size, keep for token from server

        // textptr sequence
        private static readonly byte[] s_longDataHeader = { 0x10, 0xff, 0xff, 0xff, 0xff, 0xff, 0xff, 0xff, 0xff, 0xff, 0xff, 0xff, 0xff, 0xff, 0xff, 0xff, 0xff, 0xff, 0xff, 0xff, 0xff, 0xff, 0xff, 0xff, 0xff };

        private static object s_tdsParserLock = new object();


        // XML metadata substitute sequence
        private static readonly byte[] s_xmlMetadataSubstituteSequence = { 0xe7, 0xff, 0xff, 0x00, 0x00, 0x00, 0x00, 0x00 };

        // size of Guid  (e.g. _clientConnectionId, ActivityId.Id)
        private const int GUID_SIZE = 16;

        // NOTE: You must take the internal connection's _parserLock before modifying this
        internal bool _asyncWrite = false;

        internal TdsParser(bool MARS, bool fAsynchronous)
        {
            _fMARS = MARS; // may change during Connect to pre Yukon servers

            _physicalStateObj = TdsParserStateObjectFactory.Singleton.CreateTdsParserStateObject(this);
        }

        internal SqlInternalConnectionTds Connection
        {
            get
            {
                return _connHandler;
            }
        }

        internal SqlInternalTransaction CurrentTransaction
        {
            get
            {
                return _currentTransaction;
            }
            set
            {
                Debug.Assert(value == _currentTransaction
                          || null == _currentTransaction
                          || null == value
                          || (null != _currentTransaction && !_currentTransaction.IsLocal), "attempting to change current transaction?");

                // If there is currently a transaction active, we don't want to
                // change it; this can occur when there is a delegated transaction
                // and the user attempts to do an API begin transaction; in these
                // cases, it's safe to ignore the set.
                if ((null == _currentTransaction && null != value)
                  || (null != _currentTransaction && null == value))
                {
                    _currentTransaction = value;
                }
            }
        }

        internal int DefaultLCID
        {
            get
            {
                return _defaultLCID;
            }
        }

        internal EncryptionOptions EncryptionOptions
        {
            get
            {
                return _encryptionOption;
            }
            set
            {
                _encryptionOption = value;
            }
        }

        internal bool IsKatmaiOrNewer
        {
            get
            {
                return _isKatmai;
            }
        }

        internal bool MARSOn
        {
            get
            {
                return _fMARS;
            }
        }

        internal SqlInternalTransaction PendingTransaction
        {
            get
            {
                return _pendingTransaction;
            }
            set
            {
                Debug.Assert(null != value, "setting a non-null PendingTransaction?");
                _pendingTransaction = value;
            }
        }

        internal string Server
        {
            get
            {
                return _server;
            }
        }

        internal TdsParserState State
        {
            get
            {
                return _state;
            }
            set
            {
                _state = value;
            }
        }

        internal SqlStatistics Statistics
        {
            get
            {
                return _statistics;
            }
            set
            {
                _statistics = value;
            }
        }



        internal int IncrementNonTransactedOpenResultCount()
        {
            // IMPORTANT - this increments the connection wide open result count for all
            // operations not under a transaction!  Do not call if you intend to modify the 
            // count for a transaction!
            Debug.Assert(_nonTransactedOpenResultCount >= 0, "Unexpected result count state");
            int result = Interlocked.Increment(ref _nonTransactedOpenResultCount);
            return result;
        }

        internal void DecrementNonTransactedOpenResultCount()
        {
            // IMPORTANT - this decrements the connection wide open result count for all
            // operations not under a transaction!  Do not call if you intend to modify the 
            // count for a transaction!
            Interlocked.Decrement(ref _nonTransactedOpenResultCount);
            Debug.Assert(_nonTransactedOpenResultCount >= 0, "Unexpected result count state");
        }

        internal void ProcessPendingAck(TdsParserStateObject stateObj)
        {
            if (stateObj._attentionSent)
            {
                ProcessAttention(stateObj);
            }
        }

        internal void Connect(ServerInfo serverInfo, SqlInternalConnectionTds connHandler, bool ignoreSniOpenTimeout, long timerExpire, bool encrypt, bool trustServerCert, bool integratedSecurity, bool withFailover)
        {
            if (_state != TdsParserState.Closed)
            {
                Debug.Assert(false, "TdsParser.Connect called on non-closed connection!");
                return;
            }

            _connHandler = connHandler;
            _loginWithFailover = withFailover;

            uint sniStatus = TdsParserStateObjectFactory.Singleton.SNIStatus;

            if (sniStatus != TdsEnums.SNI_SUCCESS)
            {
                _physicalStateObj.AddError(ProcessSNIError(_physicalStateObj));
                _physicalStateObj.Dispose();
                ThrowExceptionAndWarning(_physicalStateObj);
                Debug.Assert(false, "SNI returned status != success, but no error thrown?");
            }

            _sniSpnBuffer = null;

            if (integratedSecurity)
            {
                LoadSSPILibrary();
            }

            byte[] instanceName = null;

            Debug.Assert(_connHandler != null, "SqlConnectionInternalTds handler can not be null at this point.");
            _connHandler.TimeoutErrorInternal.EndPhase(SqlConnectionTimeoutErrorPhase.PreLoginBegin);
            _connHandler.TimeoutErrorInternal.SetAndBeginPhase(SqlConnectionTimeoutErrorPhase.InitializeConnection);

            bool fParallel = _connHandler.ConnectionOptions.MultiSubnetFailover;

            _physicalStateObj.CreatePhysicalSNIHandle(serverInfo.ExtendedServerName, ignoreSniOpenTimeout, timerExpire,
                        out instanceName, ref _sniSpnBuffer, false, true, fParallel, integratedSecurity);

            if (TdsEnums.SNI_SUCCESS != _physicalStateObj.Status)
            {
                _physicalStateObj.AddError(ProcessSNIError(_physicalStateObj));

                // Since connect failed, free the unmanaged connection memory.
                // HOWEVER - only free this after the netlib error was processed - if you
                // don't, the memory for the connection object might not be accurate and thus
                // a bad error could be returned (as it was when it was freed to early for me).
                _physicalStateObj.Dispose();
                ThrowExceptionAndWarning(_physicalStateObj);
                Debug.Assert(false, "SNI returned status != success, but no error thrown?");
            }

            _server = serverInfo.ResolvedServerName;

            if (null != connHandler.PoolGroupProviderInfo)
            {
                // If we are pooling, check to see if we were processing an
                // alias which has changed, which means we need to clean out
                // the pool. See Webdata 104293.
                // This should not apply to routing, as it is not an alias change, routed connection 
                // should still use VNN of AlwaysOn cluster as server for pooling purposes.
                connHandler.PoolGroupProviderInfo.AliasCheck(serverInfo.PreRoutingServerName == null ?
                    serverInfo.ResolvedServerName : serverInfo.PreRoutingServerName);
            }
            _state = TdsParserState.OpenNotLoggedIn;
            _physicalStateObj.SniContext = SniContext.Snix_PreLoginBeforeSuccessfulWrite;
            _physicalStateObj.TimeoutTime = timerExpire;

            bool marsCapable = false;

            _connHandler.TimeoutErrorInternal.EndPhase(SqlConnectionTimeoutErrorPhase.InitializeConnection);
            _connHandler.TimeoutErrorInternal.SetAndBeginPhase(SqlConnectionTimeoutErrorPhase.SendPreLoginHandshake);

            uint result = _physicalStateObj.SniGetConnectionId(ref _connHandler._clientConnectionId);
            Debug.Assert(result == TdsEnums.SNI_SUCCESS, "Unexpected failure state upon calling SniGetConnectionId");

            SendPreLoginHandshake(instanceName, encrypt);

            _connHandler.TimeoutErrorInternal.EndPhase(SqlConnectionTimeoutErrorPhase.SendPreLoginHandshake);
            _connHandler.TimeoutErrorInternal.SetAndBeginPhase(SqlConnectionTimeoutErrorPhase.ConsumePreLoginHandshake);

            _physicalStateObj.SniContext = SniContext.Snix_PreLogin;

            PreLoginHandshakeStatus status = ConsumePreLoginHandshake(encrypt, trustServerCert, integratedSecurity, out marsCapable, out _connHandler._fedAuthRequired);

            if (status == PreLoginHandshakeStatus.InstanceFailure)
            {
                _physicalStateObj.Dispose(); // Close previous connection

                // On Instance failure re-connect and flush SNI named instance cache.
                _physicalStateObj.SniContext = SniContext.Snix_Connect;

                _physicalStateObj.CreatePhysicalSNIHandle(serverInfo.ExtendedServerName, ignoreSniOpenTimeout, timerExpire, out instanceName, ref _sniSpnBuffer, true, true, fParallel, integratedSecurity);

                if (TdsEnums.SNI_SUCCESS != _physicalStateObj.Status)
                {
                    _physicalStateObj.AddError(ProcessSNIError(_physicalStateObj));
                    ThrowExceptionAndWarning(_physicalStateObj);
                }

                uint retCode = _physicalStateObj.SniGetConnectionId(ref _connHandler._clientConnectionId);

                Debug.Assert(retCode == TdsEnums.SNI_SUCCESS, "Unexpected failure state upon calling SniGetConnectionId");

                SendPreLoginHandshake(instanceName, encrypt);
                status = ConsumePreLoginHandshake(encrypt, trustServerCert, integratedSecurity, out marsCapable, out _connHandler._fedAuthRequired);

                // Don't need to check for Sphinx failure, since we've already consumed
                // one pre-login packet and know we are connecting to Shiloh.
                if (status == PreLoginHandshakeStatus.InstanceFailure)
                {
                    throw SQL.InstanceFailure();
                }
            }

            if (_fMARS && marsCapable)
            {
                // if user explicitly disables mars or mars not supported, don't create the session pool
                _sessionPool = new TdsParserSessionPool(this);
            }
            else
            {
                _fMARS = false;
            }
            return;
        }

        internal void RemoveEncryption()
        {
            Debug.Assert(_encryptionOption == EncryptionOptions.LOGIN, "Invalid encryption option state");

            uint error = _physicalStateObj.DisabeSsl();

            if (error != TdsEnums.SNI_SUCCESS)
            {
                _physicalStateObj.AddError(ProcessSNIError(_physicalStateObj));
                ThrowExceptionAndWarning(_physicalStateObj);
            }

            // create a new packet encryption changes the internal packet size
            _physicalStateObj.ClearAllWritePackets();

        }

        internal void EnableMars()
        {
            if (_fMARS)
            {
                // Cache physical stateObj and connection.
                _pMarsPhysicalConObj = _physicalStateObj;

                if (TdsParserStateObjectFactory.UseManagedSNI)
                    _pMarsPhysicalConObj.IncrementPendingCallbacks();

                uint info = 0;
                uint error = _pMarsPhysicalConObj.EnableMars(ref info);

                if (error != TdsEnums.SNI_SUCCESS)
                {
                    _physicalStateObj.AddError(ProcessSNIError(_physicalStateObj));
                    ThrowExceptionAndWarning(_physicalStateObj);
                }

                PostReadAsyncForMars();

                _physicalStateObj = CreateSession(); // Create and open default MARS stateObj and connection.
            }
        }

        internal TdsParserStateObject CreateSession()
        {
            return TdsParserStateObjectFactory.Singleton.CreateSessionObject(this, _pMarsPhysicalConObj, true);
        }

        internal TdsParserStateObject GetSession(object owner)
        {
            TdsParserStateObject session = null;
            if (MARSOn)
            {
                session = _sessionPool.GetSession(owner);

                Debug.Assert(!session._pendingData, "pending data on a pooled MARS session");
            }
            else
            {
                session = _physicalStateObj;
            }
            Debug.Assert(session._outputPacketNumber == 1, "The packet number is expected to be 1");
            return session;
        }

        internal void PutSession(TdsParserStateObject session)
        {
            session.AssertStateIsClean();

            if (MARSOn)
            {
                // This will take care of disposing if the parser is closed
                _sessionPool.PutSession(session);
            }
            else if ((_state == TdsParserState.Closed) || (_state == TdsParserState.Broken))
            {
                // Parser is closed\broken - dispose the stateObj
                Debug.Assert(session == _physicalStateObj, "MARS is off, but session to close is not the _physicalStateObj");
                _physicalStateObj.SniContext = SniContext.Snix_Close;
#if DEBUG
                _physicalStateObj.InvalidateDebugOnlyCopyOfSniContext();
#endif
                _physicalStateObj.Dispose();
            }
            else
            {
                // Non-MARS, and session is ok - remove its owner
                _physicalStateObj.Owner = null;
            }
        }


        private void SendPreLoginHandshake(byte[] instanceName, bool encrypt)
        {
            // PreLoginHandshake buffer consists of:
            // 1) Standard header, with type = MT_PRELOGIN
            // 2) Consecutive 5 bytes for each option, (1 byte length, 2 byte offset, 2 byte payload length)
            // 3) Consecutive data blocks for each option

            // NOTE: packet data needs to be big endian - not the standard little endian used by
            // the rest of the parser.

            _physicalStateObj._outputMessageType = TdsEnums.MT_PRELOGIN;

            // Initialize option offset into payload buffer
            // 5 bytes for each option (1 byte length, 2 byte offset, 2 byte payload length)
            int offset = (int)PreLoginOptions.NUMOPT * 5 + 1;

            byte[] payload = new byte[(int)PreLoginOptions.NUMOPT * 5 + TdsEnums.MAX_PRELOGIN_PAYLOAD_LENGTH];
            int payloadLength = 0;

            for (int option = (int)PreLoginOptions.VERSION; option < (int)PreLoginOptions.NUMOPT; option++)
            {
                int optionDataSize = 0;

                // Fill in the option
                _physicalStateObj.WriteByte((byte)option);

                // Fill in the offset of the option data
                _physicalStateObj.WriteByte((byte)((offset & 0xff00) >> 8)); // send upper order byte
                _physicalStateObj.WriteByte((byte)(offset & 0x00ff)); // send lower order byte

                switch (option)
                {
                    case (int)PreLoginOptions.VERSION:
                        Version systemDataVersion = ADP.GetAssemblyVersion();

                        // Major and minor
                        payload[payloadLength++] = (byte)(systemDataVersion.Major & 0xff);
                        payload[payloadLength++] = (byte)(systemDataVersion.Minor & 0xff);

                        // Build (Big Endian)
                        payload[payloadLength++] = (byte)((systemDataVersion.Build & 0xff00) >> 8);
                        payload[payloadLength++] = (byte)(systemDataVersion.Build & 0xff);

                        // Sub-build (Little Endian)
                        payload[payloadLength++] = (byte)(systemDataVersion.Revision & 0xff);
                        payload[payloadLength++] = (byte)((systemDataVersion.Revision & 0xff00) >> 8);
                        offset += 6;
                        optionDataSize = 6;
                        break;

                    case (int)PreLoginOptions.ENCRYPT:
                        if (_encryptionOption == EncryptionOptions.NOT_SUP)
                        {
                            // If OS doesn't support encryption, inform server not supported.
                            payload[payloadLength] = (byte)EncryptionOptions.NOT_SUP;
                        }
                        else
                        {
                            // Else, inform server of user request.
                            if (encrypt)
                            {
                                payload[payloadLength] = (byte)EncryptionOptions.ON;
                                _encryptionOption = EncryptionOptions.ON;
                            }
                            else
                            {
                                payload[payloadLength] = (byte)EncryptionOptions.OFF;
                                _encryptionOption = EncryptionOptions.OFF;
                            }
                        }

                        payloadLength += 1;
                        offset += 1;
                        optionDataSize = 1;
                        break;

                    case (int)PreLoginOptions.INSTANCE:
                        int i = 0;

                        while (instanceName[i] != 0)
                        {
                            payload[payloadLength] = instanceName[i];
                            payloadLength++;
                            i++;
                        }

                        payload[payloadLength] = 0; // null terminate
                        payloadLength++;
                        i++;

                        offset += i;
                        optionDataSize = i;
                        break;

                    case (int)PreLoginOptions.THREADID:
                        int threadID = TdsParserStaticMethods.GetCurrentThreadIdForTdsLoginOnly();

                        payload[payloadLength++] = (byte)((0xff000000 & threadID) >> 24);
                        payload[payloadLength++] = (byte)((0x00ff0000 & threadID) >> 16);
                        payload[payloadLength++] = (byte)((0x0000ff00 & threadID) >> 8);
                        payload[payloadLength++] = (byte)(0x000000ff & threadID);
                        offset += 4;
                        optionDataSize = 4;
                        break;

                    case (int)PreLoginOptions.MARS:
                        payload[payloadLength++] = (byte)(_fMARS ? 1 : 0);
                        offset += 1;
                        optionDataSize += 1;
                        break;

                    case (int)PreLoginOptions.TRACEID:
                        FillGuidBytes(_connHandler._clientConnectionId, payload.AsSpan(payloadLength, GUID_SIZE));
                        payloadLength += GUID_SIZE;
                        offset += GUID_SIZE;
                        optionDataSize = GUID_SIZE;

                        ActivityCorrelator.ActivityId actId = ActivityCorrelator.Next();
                        FillGuidBytes(actId.Id, payload.AsSpan(payloadLength, GUID_SIZE));
                        payloadLength += GUID_SIZE;
                        payload[payloadLength++] = (byte)(0x000000ff & actId.Sequence);
                        payload[payloadLength++] = (byte)((0x0000ff00 & actId.Sequence) >> 8);
                        payload[payloadLength++] = (byte)((0x00ff0000 & actId.Sequence) >> 16);
                        payload[payloadLength++] = (byte)((0xff000000 & actId.Sequence) >> 24);
                        int actIdSize = GUID_SIZE + sizeof(uint);
                        offset += actIdSize;
                        optionDataSize += actIdSize;
                        break;

                    case (int)PreLoginOptions.FEDAUTHREQUIRED:
                        payload[payloadLength++] = 0x01;
                        offset += 1;
                        optionDataSize += 1;
                        break;

                    default:
                        Debug.Assert(false, "UNKNOWN option in SendPreLoginHandshake");
                        break;
                }

                // Write data length
                _physicalStateObj.WriteByte((byte)((optionDataSize & 0xff00) >> 8));
                _physicalStateObj.WriteByte((byte)(optionDataSize & 0x00ff));
            }

            // Write out last option - to let server know the second part of packet completed
            _physicalStateObj.WriteByte((byte)PreLoginOptions.LASTOPT);

            // Write out payload
            _physicalStateObj.WriteByteArray(payload, payloadLength, 0);

            // Flush packet
            _physicalStateObj.WritePacket(TdsEnums.HARDFLUSH);
        }

        private PreLoginHandshakeStatus ConsumePreLoginHandshake(bool encrypt, bool trustServerCert, bool integratedSecurity, out bool marsCapable, out bool fedAuthRequired)
        {
            marsCapable = _fMARS; // Assign default value
            fedAuthRequired = false;
            bool isYukonOrLater = false;
            Debug.Assert(_physicalStateObj._syncOverAsync, "Should not attempt pends in a synchronous call");
            bool result = _physicalStateObj.TryReadNetworkPacket();
            if (!result)
            { throw SQL.SynchronousCallMayNotPend(); }

            if (_physicalStateObj._inBytesRead == 0)
            {
                // If the server did not respond then something has gone wrong and we need to close the connection
                _physicalStateObj.AddError(new SqlError(0, (byte)0x00, TdsEnums.FATAL_ERROR_CLASS, _server, SQLMessage.PreloginError(), "", 0));
                _physicalStateObj.Dispose();
                ThrowExceptionAndWarning(_physicalStateObj);
            }

            if (!_physicalStateObj.TryProcessHeader())
            { throw SQL.SynchronousCallMayNotPend(); }

            if (_physicalStateObj._inBytesPacket > TdsEnums.MAX_PACKET_SIZE || _physicalStateObj._inBytesPacket <= 0)
            {
                throw SQL.ParsingError();
            }
            byte[] payload = new byte[_physicalStateObj._inBytesPacket];

            Debug.Assert(_physicalStateObj._syncOverAsync, "Should not attempt pends in a synchronous call");
            result = _physicalStateObj.TryReadByteArray(payload, payload.Length);
            if (!result)
            { throw SQL.SynchronousCallMayNotPend(); }

            if (payload[0] == 0xaa)
            {
                // If the first byte is 0xAA, we are connecting to a 6.5 or earlier server, which
                // is not supported. 
                throw SQL.InvalidSQLServerVersionUnknown();
            }

            int offset = 0;
            int payloadOffset = 0;
            int payloadLength = 0;
            int option = payload[offset++];

            while (option != (byte)PreLoginOptions.LASTOPT)
            {
                switch (option)
                {
                    case (int)PreLoginOptions.VERSION:
                        payloadOffset = payload[offset++] << 8 | payload[offset++];
                        payloadLength = payload[offset++] << 8 | payload[offset++];

                        byte majorVersion = payload[payloadOffset];
                        byte minorVersion = payload[payloadOffset + 1];
                        int level = (payload[payloadOffset + 2] << 8) |
                                             payload[payloadOffset + 3];

                        isYukonOrLater = majorVersion >= 9;
                        if (!isYukonOrLater)
                        {
                            marsCapable = false;            // If pre-Yukon, MARS not supported.
                        }

                        break;

                    case (int)PreLoginOptions.ENCRYPT:
                        payloadOffset = payload[offset++] << 8 | payload[offset++];
                        payloadLength = payload[offset++] << 8 | payload[offset++];

                        EncryptionOptions serverOption = (EncryptionOptions)payload[payloadOffset];

                        /* internal enum EncryptionOptions {
                            OFF,
                            ON,
                            NOT_SUP,
                            REQ,
                            LOGIN
                        } */

                        switch (_encryptionOption)
                        {
                            case (EncryptionOptions.ON):
                                if (serverOption == EncryptionOptions.NOT_SUP)
                                {
                                    _physicalStateObj.AddError(new SqlError(TdsEnums.ENCRYPTION_NOT_SUPPORTED, (byte)0x00, TdsEnums.FATAL_ERROR_CLASS, _server, SQLMessage.EncryptionNotSupportedByServer(), "", 0));
                                    _physicalStateObj.Dispose();
                                    ThrowExceptionAndWarning(_physicalStateObj);
                                }

                                break;

                            case (EncryptionOptions.OFF):
                                if (serverOption == EncryptionOptions.OFF)
                                {
                                    // Only encrypt login.
                                    _encryptionOption = EncryptionOptions.LOGIN;
                                }
                                else if (serverOption == EncryptionOptions.REQ)
                                {
                                    // Encrypt all.
                                    _encryptionOption = EncryptionOptions.ON;
                                }

                                break;

                            case (EncryptionOptions.NOT_SUP):
                                if (serverOption == EncryptionOptions.REQ)
                                {
                                    _physicalStateObj.AddError(new SqlError(TdsEnums.ENCRYPTION_NOT_SUPPORTED, (byte)0x00, TdsEnums.FATAL_ERROR_CLASS, _server, SQLMessage.EncryptionNotSupportedByClient(), "", 0));
                                    _physicalStateObj.Dispose();
                                    ThrowExceptionAndWarning(_physicalStateObj);
                                }

                                break;

                            default:
                                Debug.Assert(false, "Invalid client encryption option detected");
                                break;
                        }

                        if (_encryptionOption == EncryptionOptions.ON ||
                            _encryptionOption == EncryptionOptions.LOGIN)
                        {
                            uint error = 0;
                            // If we're using legacy server certificate validation behavior (not using access token), then validate if Encrypt=true and Trust Sever Certificate = false.
                            // If using access token, validate if Trust Server Certificate=false.
                            bool shouldValidateServerCert = (encrypt && !trustServerCert) || (_connHandler._accessTokenInBytes != null && !trustServerCert);
                            uint info = (shouldValidateServerCert ? TdsEnums.SNI_SSL_VALIDATE_CERTIFICATE : 0)
                                | (isYukonOrLater ? TdsEnums.SNI_SSL_USE_SCHANNEL_CACHE : 0);

                            if (encrypt && !integratedSecurity)
                            {
                                // optimization: in case of SQL Authentication and encryption, set SNI_SSL_IGNORE_CHANNEL_BINDINGS to let SNI 
                                // know that it does not need to allocate/retrieve the Channel Bindings from the SSL context.
                                // This applies to Native SNI 
                                info |= TdsEnums.SNI_SSL_IGNORE_CHANNEL_BINDINGS;
                            }

                            error = _physicalStateObj.EnableSsl(ref info);

                            if (error != TdsEnums.SNI_SUCCESS)
                            {
                                _physicalStateObj.AddError(ProcessSNIError(_physicalStateObj));
                                ThrowExceptionAndWarning(_physicalStateObj);
                            }

                            WaitForSSLHandShakeToComplete(ref error);

                            // create a new packet encryption changes the internal packet size
                            _physicalStateObj.ClearAllWritePackets();
                        }

                        break;

                    case (int)PreLoginOptions.INSTANCE:
                        payloadOffset = payload[offset++] << 8 | payload[offset++];
                        payloadLength = payload[offset++] << 8 | payload[offset++];

                        byte ERROR_INST = 0x1;
                        byte instanceResult = payload[payloadOffset];

                        if (instanceResult == ERROR_INST)
                        {
                            // Check if server says ERROR_INST. That either means the cached info
                            // we used to connect is not valid or we connected to a named instance
                            // listening on default params.
                            return PreLoginHandshakeStatus.InstanceFailure;
                        }

                        break;

                    case (int)PreLoginOptions.THREADID:
                        // DO NOTHING FOR THREADID
                        offset += 4;
                        break;

                    case (int)PreLoginOptions.MARS:
                        payloadOffset = payload[offset++] << 8 | payload[offset++];
                        payloadLength = payload[offset++] << 8 | payload[offset++];

                        marsCapable = (payload[payloadOffset] == 0 ? false : true);

                        Debug.Assert(payload[payloadOffset] == 0 || payload[payloadOffset] == 1, "Value for Mars PreLoginHandshake option not equal to 1 or 0!");
                        break;

                    case (int)PreLoginOptions.TRACEID:
                        // DO NOTHING FOR TRACEID
                        offset += 4;
                        break;

                    case (int)PreLoginOptions.FEDAUTHREQUIRED:
                        payloadOffset = payload[offset++] << 8 | payload[offset++];
                        payloadLength = payload[offset++] << 8 | payload[offset++];

                        // Only 0x00 and 0x01 are accepted values from the server.
                        if (payload[payloadOffset] != 0x00 && payload[payloadOffset] != 0x01)
                        {
                            throw SQL.ParsingErrorValue(ParsingErrorState.FedAuthRequiredPreLoginResponseInvalidValue, (int)payload[payloadOffset]);
                        }

                        // We must NOT use the response for the FEDAUTHREQUIRED PreLogin option, if AccessToken is not null, meaning token based authentication is used.
                        if (_connHandler.ConnectionOptions != null || _connHandler._accessTokenInBytes != null)
                        {
                            fedAuthRequired = payload[payloadOffset] == 0x01 ? true : false;
                        }
                        break;

                    default:
                        Debug.Assert(false, "UNKNOWN option in ConsumePreLoginHandshake, option:" + option);

                        // DO NOTHING FOR THESE UNKNOWN OPTIONS
                        offset += 4;

                        break;
                }

                if (offset < payload.Length)
                {
                    option = payload[offset++];
                }
                else
                {
                    break;
                }
            }

            return PreLoginHandshakeStatus.Successful;
        }

        internal void Deactivate(bool connectionIsDoomed)
        {
            // Called when the connection that owns us is deactivated.


            if (MARSOn)
            {
                _sessionPool.Deactivate();
            }

            Debug.Assert(connectionIsDoomed || null == _pendingTransaction, "pending transaction at disconnect?");

            if (!connectionIsDoomed && null != _physicalStateObj)
            {
                if (_physicalStateObj._pendingData)
                {
                    DrainData(_physicalStateObj);
                }

                if (_physicalStateObj.HasOpenResult)
                { // Need to decrement openResultCount for all pending operations.
                    _physicalStateObj.DecrementOpenResultCount();
                }
            }

            // Any active, non-distributed transaction must be rolled back.  We
            // need to wait for distributed transactions to be completed by the
            // transaction manager -- we don't want to automatically roll them
            // back.
            //
            // Note that when there is a transaction delegated to this connection,
            // we will defer the deactivation of this connection until the
            // transaction manager completes the transaction.
            SqlInternalTransaction currentTransaction = CurrentTransaction;

            if (null != currentTransaction && currentTransaction.HasParentTransaction)
            {
                currentTransaction.CloseFromConnection();
                Debug.Assert(null == CurrentTransaction, "rollback didn't clear current transaction?");
            }

            Statistics = null; // must come after CleanWire or we won't count the stuff that happens there...
        }

        // Used to close the connection and then free the memory allocated for the netlib connection.
        internal void Disconnect()
        {
            if (null != _sessionPool)
            {
                // MARSOn may be true, but _sessionPool not yet created
                _sessionPool.Dispose();
            }

            // Can close the connection if its open or broken
            if (_state != TdsParserState.Closed)
            {
                //benign assert - the user could close the connection before consuming all the data
                //Debug.Assert(_physicalStateObj._inBytesUsed == _physicalStateObj._inBytesRead && _physicalStateObj._outBytesUsed == _physicalStateObj._inputHeaderLen, "TDSParser closed with data not fully sent or consumed.");

                _state = TdsParserState.Closed;

                try
                {
                    // If the _physicalStateObj has an owner, we will delay the disposal until the owner is finished with it
                    if (!_physicalStateObj.HasOwner)
                    {
                        _physicalStateObj.SniContext = SniContext.Snix_Close;
#if DEBUG
                        _physicalStateObj.InvalidateDebugOnlyCopyOfSniContext();
#endif
                        _physicalStateObj.Dispose();
                    }
                    else
                    {
                        // Remove the "initial" callback (this will allow the stateObj to be GC collected if need be)
                        _physicalStateObj.DecrementPendingCallbacks(false);
                    }

                    // Not allocated until MARS is actually enabled in SNI.
                    if (null != _pMarsPhysicalConObj)
                    {
                        _pMarsPhysicalConObj.Dispose();
                    }
                }
                finally
                {
                    _pMarsPhysicalConObj = null;
                }
            }
        }

        // Fires a single InfoMessageEvent
        private void FireInfoMessageEvent(SqlConnection connection, TdsParserStateObject stateObj, SqlError error)
        {
            string serverVersion = null;

            Debug.Assert(connection != null && _connHandler.Connection == connection);

            if (_state == TdsParserState.OpenLoggedIn)
            {
                serverVersion = _connHandler.ServerVersion;
            }

            SqlErrorCollection sqlErs = new SqlErrorCollection();

            sqlErs.Add(error);

            SqlException exc = SqlException.CreateException(sqlErs, serverVersion, _connHandler);

            bool notified;
            connection.OnInfoMessage(new SqlInfoMessageEventArgs(exc), out notified);
            if (notified)
            {
                // observable side-effects, no retry
                stateObj._syncOverAsync = true;
            }
            return;
        }

        internal void DisconnectTransaction(SqlInternalTransaction internalTransaction)
        {
            Debug.Assert(_currentTransaction != null && _currentTransaction == internalTransaction, "disconnecting different transaction");

            if (_currentTransaction != null && _currentTransaction == internalTransaction)
            {
                _currentTransaction = null;
            }
        }

        internal void RollbackOrphanedAPITransactions()
        {
            // Any active, non-distributed transaction must be rolled back.
            SqlInternalTransaction currentTransaction = CurrentTransaction;

            if (null != currentTransaction && currentTransaction.HasParentTransaction && currentTransaction.IsOrphaned)
            {
                currentTransaction.CloseFromConnection();
                Debug.Assert(null == CurrentTransaction, "rollback didn't clear current transaction?");
            }
        }

        internal void ThrowExceptionAndWarning(TdsParserStateObject stateObj, bool callerHasConnectionLock = false, bool asyncClose = false)
        {
            Debug.Assert(!callerHasConnectionLock || _connHandler._parserLock.ThreadMayHaveLock(), "Caller claims to have lock, but connection lock is not taken");

            SqlException exception = null;
            bool breakConnection;

            // This function should only be called when there was an error or warning.  If there aren't any
            // errors, the handler will be called for the warning(s).  If there was an error, the warning(s) will
            // be copied to the end of the error collection so that the user may see all the errors and also the
            // warnings that occurred.
            // can be deleted)
            SqlErrorCollection temp = stateObj.GetFullErrorAndWarningCollection(out breakConnection);

            Debug.Assert(temp != null, "TdsParser::ThrowExceptionAndWarning: null errors collection!");
            Debug.Assert(temp.Count > 0, "TdsParser::ThrowExceptionAndWarning called with no exceptions or warnings!");
            Debug.Assert(_connHandler != null, "TdsParser::ThrowExceptionAndWarning called with null connectionHandler!");

            // Don't break the connection if it is already closed
            breakConnection &= (TdsParserState.Closed != _state);
            if (breakConnection)
            {
                if ((_state == TdsParserState.OpenNotLoggedIn) && (_connHandler.ConnectionOptions.MultiSubnetFailover || _loginWithFailover) && (temp.Count == 1) && ((temp[0].Number == TdsEnums.TIMEOUT_EXPIRED) || (temp[0].Number == TdsEnums.SNI_WAIT_TIMEOUT)))
                {
                    // For Multisubnet Failover we slice the timeout to make reconnecting faster (with the assumption that the server will not failover instantaneously)
                    // However, when timeout occurs we need to not doom the internal connection and also to mark the TdsParser as closed such that the login will be will retried
                    breakConnection = false;
                    Disconnect();
                }
                else
                {
                    _state = TdsParserState.Broken;
                }
            }

            if (temp != null && temp.Count > 0)
            {
                // Construct the exception now that we've collected all the errors
                string serverVersion = null;
                if (_state == TdsParserState.OpenLoggedIn)
                {
                    serverVersion = _connHandler.ServerVersion;
                }

                if (temp.Count == 1 && temp[0].Exception != null)
                {
                    exception = SqlException.CreateException(temp, serverVersion, _connHandler, temp[0].Exception);
                }
                else
                {
                    exception = SqlException.CreateException(temp, serverVersion, _connHandler);
                }
            }

            // call OnError outside of _ErrorCollectionLock to avoid deadlock
            if (exception != null)
            {
                if (breakConnection)
                {
                    // report exception to pending async operation
                    // before OnConnectionClosed overrides the exception
                    // due to connection close notification through references
                    var taskSource = stateObj._networkPacketTaskSource;
                    if (taskSource != null)
                    {
                        taskSource.TrySetException(ADP.ExceptionWithStackTrace(exception));
                    }
                }

                if (asyncClose)
                {
                    // Wait until we have the parser lock, then try to close
                    var connHandler = _connHandler;
                    Action<Action> wrapCloseAction = closeAction =>
                    {
                        Task.Factory.StartNew(() =>
                        {
                            connHandler._parserLock.Wait(canReleaseFromAnyThread: false);
                            connHandler.ThreadHasParserLockForClose = true;
                            try
                            {
                                closeAction();
                            }
                            finally
                            {
                                connHandler.ThreadHasParserLockForClose = false;
                                connHandler._parserLock.Release();
                            }
                        });
                    };

                    _connHandler.OnError(exception, breakConnection, wrapCloseAction);
                }
                else
                {
                    // Let close know that we already have the _parserLock
                    bool threadAlreadyHadParserLockForClose = _connHandler.ThreadHasParserLockForClose;
                    if (callerHasConnectionLock)
                    {
                        _connHandler.ThreadHasParserLockForClose = true;
                    }
                    try
                    {
                        // the following handler will throw an exception or generate a warning event   
                        _connHandler.OnError(exception, breakConnection);
                    }
                    finally
                    {
                        if (callerHasConnectionLock)
                        {
                            _connHandler.ThreadHasParserLockForClose = threadAlreadyHadParserLockForClose;
                        }
                    }
                }
            }
        }

        internal SqlError ProcessSNIError(TdsParserStateObject stateObj)
        {
#if DEBUG
            // There is an exception here for MARS as its possible that another thread has closed the connection just as we see an error
            Debug.Assert(SniContext.Undefined != stateObj.DebugOnlyCopyOfSniContext || ((_fMARS) && ((_state == TdsParserState.Closed) || (_state == TdsParserState.Broken))), "SniContext must not be None");
#endif
            SNIErrorDetails details = GetSniErrorDetails();

            if (details.sniErrorNumber != 0)
            {
                // handle special SNI error codes that are converted into exception which is not a SqlException.
                switch (details.sniErrorNumber)
                {
                    case (int)SNINativeMethodWrapper.SniSpecialErrors.MultiSubnetFailoverWithMoreThan64IPs:
                        // Connecting with the MultiSubnetFailover connection option to a SQL Server instance configured with more than 64 IP addresses is not supported.
                        throw SQL.MultiSubnetFailoverWithMoreThan64IPs();

                    case (int)SNINativeMethodWrapper.SniSpecialErrors.MultiSubnetFailoverWithInstanceSpecified:
                        // Connecting to a named SQL Server instance using the MultiSubnetFailover connection option is not supported.
                        throw SQL.MultiSubnetFailoverWithInstanceSpecified();

                    case (int)SNINativeMethodWrapper.SniSpecialErrors.MultiSubnetFailoverWithNonTcpProtocol:
                        // Connecting to a SQL Server instance using the MultiSubnetFailover connection option is only supported when using the TCP protocol.
                        throw SQL.MultiSubnetFailoverWithNonTcpProtocol();
                        // continue building SqlError instance
                }
            }
            // PInvoke code automatically sets the length of the string for us
            // So no need to look for \0
            string errorMessage = details.errorMessage;

            //  Format SNI errors and add Context Information
            //
            //  General syntax is:
            //  <sqlclient message>
            //  (provider:<SNIx provider>, error: <SNIx error code> - <SNIx error message>)
            //
            // errorMessage | sniError |
            // -------------------------------------------
            // ==null       | x        | must never happen
            // !=null       | != 0     | retrieve corresponding errorMessage from resources
            // !=null       | == 0     | replace text left of errorMessage
            //

            if (TdsParserStateObjectFactory.UseManagedSNI)
                Debug.Assert(!string.IsNullOrEmpty(details.errorMessage) || details.sniErrorNumber != 0, "Empty error message received from SNI");
            else
                Debug.Assert(!string.IsNullOrEmpty(details.errorMessage), "Empty error message received from SNI");

            string sniContextEnumName = TdsEnums.GetSniContextEnumName(stateObj.SniContext);

            string sqlContextInfo = SR.GetResourceString(sniContextEnumName, sniContextEnumName);
            string providerRid = string.Format((IFormatProvider)null, "SNI_PN{0}", details.provider);
            string providerName = SR.GetResourceString(providerRid, providerRid);
            Debug.Assert(!string.IsNullOrEmpty(providerName), string.Format((IFormatProvider)null, "invalid providerResourceId '{0}'", providerRid));
            uint win32ErrorCode = details.nativeError;

            if (details.sniErrorNumber == 0)
            {
                // Provider error. The message from provider is preceded with non-localizable info from SNI
                // strip provider info from SNI
                //
                int iColon = errorMessage.IndexOf(':');
                Debug.Assert(0 <= iColon, "':' character missing in sni errorMessage");
                Debug.Assert(errorMessage.Length > iColon + 1 && errorMessage[iColon + 1] == ' ', "Expecting a space after the ':' character");

                // extract the message excluding the colon and trailing cr/lf chars
                if (0 <= iColon)
                {
                    int len = errorMessage.Length;
                    len -= Environment.NewLine.Length; // exclude newline sequence
                    iColon += 2;  // skip over ": " sequence
                    len -= iColon;
                    /*
                        The error message should come back in the following format: "TCP Provider: MESSAGE TEXT"
                        If the message is received on a Win9x OS, the error message will not contain MESSAGE TEXT 
                        If we get an error message with no message text, just return the entire message otherwise 
                        return just the message text.
                    */
                    if (len > 0)
                    {
                        errorMessage = errorMessage.Substring(iColon, len);
                    }
                }
            }
            else
            {

                if (TdsParserStateObjectFactory.UseManagedSNI)
                {
                    // SNI error. Append additional error message info if available.
                    //
                    string sniLookupMessage = SQL.GetSNIErrorMessage((int)details.sniErrorNumber);
                    errorMessage = (errorMessage != string.Empty) ?
                                    (sniLookupMessage + ": " + errorMessage) :
                                    sniLookupMessage;
                }
                else
                {
                    // SNI error. Replace the entire message.
                    //
                    errorMessage = SQL.GetSNIErrorMessage((int)details.sniErrorNumber);

                    // If its a LocalDB error, then nativeError actually contains a LocalDB-specific error code, not a win32 error code
                    if (details.sniErrorNumber == (int)SNINativeMethodWrapper.SniSpecialErrors.LocalDBErrorCode)
                    {
                        errorMessage += LocalDBAPI.GetLocalDBMessage((int)details.nativeError);
                        win32ErrorCode = 0;
                    }
                }
            }
            errorMessage = string.Format((IFormatProvider)null, "{0} (provider: {1}, error: {2} - {3})",
                sqlContextInfo, providerName, (int)details.sniErrorNumber, errorMessage);

            return new SqlError((int)details.nativeError, 0x00, TdsEnums.FATAL_ERROR_CLASS,
                                _server, errorMessage, details.function, (int)details.lineNumber, details.nativeError, details.exception);
        }

        internal void CheckResetConnection(TdsParserStateObject stateObj)
        {
            if (_fResetConnection && !stateObj._fResetConnectionSent)
            {
                Debug.Assert(stateObj._outputPacketNumber == 1 || stateObj._outputPacketNumber == 2, "In ResetConnection logic unexpectedly!");
                try
                {
                    if (_fMARS && !stateObj._fResetEventOwned)
                    {
                        // If using Async & MARS and we do not own ResetEvent - grab it.  We need to not grab lock here
                        // for case where multiple packets are sent to server from one execute.
                        stateObj._fResetEventOwned = _resetConnectionEvent.WaitOne(stateObj.GetTimeoutRemaining());

                        if (stateObj._fResetEventOwned)
                        {
                            if (stateObj.TimeoutHasExpired)
                            {
                                // We didn't timeout on the WaitOne, but we timed out by the time we decremented stateObj._timeRemaining.
                                stateObj._fResetEventOwned = !_resetConnectionEvent.Set();
                                stateObj.TimeoutTime = 0;
                            }
                        }

                        if (!stateObj._fResetEventOwned)
                        {
                            // We timed out waiting for ResetEvent.  Throw timeout exception and reset
                            // the buffer.  Nothing else to do since we did not actually send anything
                            // to the server.
                            stateObj.ResetBuffer();
                            Debug.Assert(_connHandler != null, "SqlConnectionInternalTds handler can not be null at this point.");
                            stateObj.AddError(new SqlError(TdsEnums.TIMEOUT_EXPIRED, (byte)0x00, TdsEnums.MIN_ERROR_CLASS, _server, _connHandler.TimeoutErrorInternal.GetErrorMessage(), "", 0, TdsEnums.SNI_WAIT_TIMEOUT));
                            Debug.Assert(_connHandler._parserLock.ThreadMayHaveLock(), "Thread is writing without taking the connection lock");
                            ThrowExceptionAndWarning(stateObj, callerHasConnectionLock: true);
                        }
                    }

                    if (_fResetConnection)
                    {
                        // Check again to see if we need to send reset.

                        Debug.Assert(!stateObj._fResetConnectionSent, "Unexpected state for sending reset connection");

                        if (_fPreserveTransaction)
                        {
                            // if we are reseting, set bit in header by or'ing with other value
                            stateObj._outBuff[1] = (byte)(stateObj._outBuff[1] | TdsEnums.ST_RESET_CONNECTION_PRESERVE_TRANSACTION);
                        }
                        else
                        {
                            // if we are reseting, set bit in header by or'ing with other value
                            stateObj._outBuff[1] = (byte)(stateObj._outBuff[1] | TdsEnums.ST_RESET_CONNECTION);
                        }

                        if (!_fMARS)
                        {
                            _fResetConnection = false; // If not MARS, can turn off flag now.
                            _fPreserveTransaction = false;
                        }
                        else
                        {
                            stateObj._fResetConnectionSent = true; // Otherwise set flag so we don't resend on multiple packet execute.
                        }
                    }
                    else if (_fMARS && stateObj._fResetEventOwned)
                    {
                        Debug.Assert(!stateObj._fResetConnectionSent, "Unexpected state on WritePacket ResetConnection");

                        // Otherwise if Yukon and we grabbed the event, free it.  Another execute grabbed the event and
                        // took care of sending the reset.
                        stateObj._fResetEventOwned = !_resetConnectionEvent.Set();
                        Debug.Assert(!stateObj._fResetEventOwned, "Invalid AutoResetEvent state!");
                    }
                }
                catch (Exception)
                {
                    if (_fMARS && stateObj._fResetEventOwned)
                    {
                        // If exception thrown, and we are on Yukon and own the event, release it!
                        stateObj._fResetConnectionSent = false;
                        stateObj._fResetEventOwned = !_resetConnectionEvent.Set();
                        Debug.Assert(!stateObj._fResetEventOwned, "Invalid AutoResetEvent state!");
                    }

                    throw;
                }
            }
#if DEBUG
            else
            {
                Debug.Assert(!_fResetConnection ||
                             (_fResetConnection && stateObj._fResetConnectionSent && stateObj._fResetEventOwned),
                             "Unexpected state on else ResetConnection block in WritePacket");
            }
#endif
        }

        //
        // Takes a 16 bit short and writes it.
        //
        internal void WriteShort(int v, TdsParserStateObject stateObj)
        {
            if ((stateObj._outBytesUsed + 2) > stateObj._outBuff.Length)
            {
                // if all of the short doesn't fit into the buffer
                stateObj.WriteByte((byte)(v & 0xff));
                stateObj.WriteByte((byte)((v >> 8) & 0xff));
            }
            else
            {
                // all of the short fits into the buffer
                stateObj._outBuff[stateObj._outBytesUsed] = (byte)(v & 0xff);
                stateObj._outBuff[stateObj._outBytesUsed + 1] = (byte)((v >> 8) & 0xff);
                stateObj._outBytesUsed += 2;
            }
        }

        internal void WriteUnsignedShort(ushort us, TdsParserStateObject stateObj)
        {
            WriteShort((short)us, stateObj);
        }

        //
        // Takes a long and writes out an unsigned int
        //
        internal void WriteUnsignedInt(uint i, TdsParserStateObject stateObj)
        {
            WriteInt((int)i, stateObj);
        }

        //
        // Takes an int and writes it as an int.
        //
        internal void WriteInt(int v, TdsParserStateObject stateObj)
        {
            if ((stateObj._outBytesUsed + 4) > stateObj._outBuff.Length)
            {
                // if all of the int doesn't fit into the buffer
                for (int shiftValue = 0; shiftValue < sizeof(int) * 8; shiftValue += 8)
                {
                    stateObj.WriteByte((byte)((v >> shiftValue) & 0xff));
                }
            }
            else
            {
                // all of the int fits into the buffer
                // NOTE: We don't use a loop here for performance
                stateObj._outBuff[stateObj._outBytesUsed] = (byte)(v & 0xff);
                stateObj._outBuff[stateObj._outBytesUsed + 1] = (byte)((v >> 8) & 0xff);
                stateObj._outBuff[stateObj._outBytesUsed + 2] = (byte)((v >> 16) & 0xff);
                stateObj._outBuff[stateObj._outBytesUsed + 3] = (byte)((v >> 24) & 0xff);
                stateObj._outBytesUsed += 4;
            }
        }

        //
        // Takes a float and writes it as a 32 bit float.
        //
        internal void WriteFloat(float v, TdsParserStateObject stateObj)
        {
            Span<byte> bytes = stackalloc byte[sizeof(float)];
            FillFloatBytes(v, bytes);
            stateObj.WriteByteSpan(bytes);
        }

        //
        // Takes a long and writes it as a long.
        //
        internal void WriteLong(long v, TdsParserStateObject stateObj)
        {
            if ((stateObj._outBytesUsed + 8) > stateObj._outBuff.Length)
            {
                // if all of the long doesn't fit into the buffer
                for (int shiftValue = 0; shiftValue < sizeof(long) * 8; shiftValue += 8)
                {
                    stateObj.WriteByte((byte)((v >> shiftValue) & 0xff));
                }
            }
            else
            {
                // all of the long fits into the buffer
                // NOTE: We don't use a loop here for performance
                stateObj._outBuff[stateObj._outBytesUsed] = (byte)(v & 0xff);
                stateObj._outBuff[stateObj._outBytesUsed + 1] = (byte)((v >> 8) & 0xff);
                stateObj._outBuff[stateObj._outBytesUsed + 2] = (byte)((v >> 16) & 0xff);
                stateObj._outBuff[stateObj._outBytesUsed + 3] = (byte)((v >> 24) & 0xff);
                stateObj._outBuff[stateObj._outBytesUsed + 4] = (byte)((v >> 32) & 0xff);
                stateObj._outBuff[stateObj._outBytesUsed + 5] = (byte)((v >> 40) & 0xff);
                stateObj._outBuff[stateObj._outBytesUsed + 6] = (byte)((v >> 48) & 0xff);
                stateObj._outBuff[stateObj._outBytesUsed + 7] = (byte)((v >> 56) & 0xff);
                stateObj._outBytesUsed += 8;
            }
        }

        //
        // Takes a long and writes part of it
        //
        internal void WritePartialLong(long v, int length, TdsParserStateObject stateObj)
        {
            Debug.Assert(length <= 8, "Length specified is longer than the size of a long");
            Debug.Assert(length >= 0, "Length should not be negative");

            if ((stateObj._outBytesUsed + length) > stateObj._outBuff.Length)
            {
                // if all of the long doesn't fit into the buffer
                for (int shiftValue = 0; shiftValue < length * 8; shiftValue += 8)
                {
                    stateObj.WriteByte((byte)((v >> shiftValue) & 0xff));
                }
            }
            else
            {
                // all of the long fits into the buffer
                for (int index = 0; index < length; index++)
                {
                    stateObj._outBuff[stateObj._outBytesUsed + index] = (byte)((v >> (index * 8)) & 0xff);
                }
                stateObj._outBytesUsed += length;
            }
        }

        //
        // Takes a ulong and writes it as a ulong.
        //
        internal void WriteUnsignedLong(ulong uv, TdsParserStateObject stateObj)
        {
            WriteLong((long)uv, stateObj);
        }

        //
        // Takes a double and writes it as a 64 bit double.
        //
        internal void WriteDouble(double v, TdsParserStateObject stateObj)
        {
            Span<byte> bytes = stackalloc byte[sizeof(double)];
            FillDoubleBytes(v, bytes);
            stateObj.WriteByteSpan(bytes);

        }

        internal void PrepareResetConnection(bool preserveTransaction)
        {
            // Set flag to reset connection upon next use - only for use on shiloh!
            _fResetConnection = true;
            _fPreserveTransaction = preserveTransaction;
        }



        internal bool Run(RunBehavior runBehavior, SqlCommand cmdHandler, SqlDataReader dataStream, BulkCopySimpleResultSet bulkCopyHandler, TdsParserStateObject stateObj)
        {
            bool syncOverAsync = stateObj._syncOverAsync;
            try
            {
                stateObj._syncOverAsync = true;

                bool dataReady;
                bool result = TryRun(runBehavior, cmdHandler, dataStream, bulkCopyHandler, stateObj, out dataReady);
                Debug.Assert(result == true, "Should never return false when _syncOverAsync is set");
                return dataReady;
            }
            finally
            {
                stateObj._syncOverAsync = syncOverAsync;
            }
        }

        /// <summary>
        /// Checks if the given token is a valid TDS token
        /// </summary>
        /// <param name="token">Token to check</param>
        /// <returns>True if the token is a valid TDS token, otherwise false</returns>
        internal static bool IsValidTdsToken(byte token)
        {
            return (
                token == TdsEnums.SQLERROR ||
                token == TdsEnums.SQLINFO ||
                token == TdsEnums.SQLLOGINACK ||
                token == TdsEnums.SQLENVCHANGE ||
                token == TdsEnums.SQLRETURNVALUE ||
                token == TdsEnums.SQLRETURNSTATUS ||
                token == TdsEnums.SQLCOLNAME ||
                token == TdsEnums.SQLCOLFMT ||
                token == TdsEnums.SQLCOLMETADATA ||
                token == TdsEnums.SQLALTMETADATA ||
                token == TdsEnums.SQLTABNAME ||
                token == TdsEnums.SQLCOLINFO ||
                token == TdsEnums.SQLORDER ||
                token == TdsEnums.SQLALTROW ||
                token == TdsEnums.SQLROW ||
                token == TdsEnums.SQLNBCROW ||
                token == TdsEnums.SQLDONE ||
                token == TdsEnums.SQLDONEPROC ||
                token == TdsEnums.SQLDONEINPROC ||
                token == TdsEnums.SQLROWCRC ||
                token == TdsEnums.SQLSECLEVEL ||
                token == TdsEnums.SQLPROCID ||
                token == TdsEnums.SQLOFFSET ||
                token == TdsEnums.SQLSSPI ||
                token == TdsEnums.SQLFEATUREEXTACK ||
                token == TdsEnums.SQLSESSIONSTATE);
        }

        // Main parse loop for the top-level tds tokens, calls back into the I*Handler interfaces
        internal bool TryRun(RunBehavior runBehavior, SqlCommand cmdHandler, SqlDataReader dataStream, BulkCopySimpleResultSet bulkCopyHandler, TdsParserStateObject stateObj, out bool dataReady)
        {
            Debug.Assert((SniContext.Undefined != stateObj.SniContext) &&       // SniContext must not be Undefined
                ((stateObj._attentionSent) || ((SniContext.Snix_Execute != stateObj.SniContext) && (SniContext.Snix_SendRows != stateObj.SniContext))),  // SniContext should not be Execute or SendRows unless attention was sent (and, therefore, we are looking for an ACK)
                        string.Format("Unexpected SniContext on call to TryRun; SniContext={0}", stateObj.SniContext));

            if (TdsParserState.Broken == State || TdsParserState.Closed == State)
            {
                dataReady = true;
                return true; // Just in case this is called in a loop, expecting data to be returned.
            }

            dataReady = false;

            do
            {
                // If there is data ready, but we didn't exit the loop, then something is wrong
                Debug.Assert(!dataReady, "dataReady not expected - did we forget to skip the row?");

                if (stateObj._internalTimeout)
                {
                    runBehavior = RunBehavior.Attention;
                }

                if (TdsParserState.Broken == State || TdsParserState.Closed == State)
                    break; // jump out of the loop if the state is already broken or closed.

                if (!stateObj._accumulateInfoEvents && (stateObj._pendingInfoEvents != null))
                {
                    if (RunBehavior.Clean != (RunBehavior.Clean & runBehavior))
                    {
                        SqlConnection connection = null;
                        if (_connHandler != null)
                            connection = _connHandler.Connection; // SqlInternalConnection holds the user connection object as a weak ref
                        // We are omitting checks for error.Class in the code below (see processing of INFO) since we know (and assert) that error class
                        // error.Class < TdsEnums.MIN_ERROR_CLASS for info message. 
                        // Also we know that TdsEnums.MIN_ERROR_CLASS<TdsEnums.MAX_USER_CORRECTABLE_ERROR_CLASS
                        if ((connection != null) && connection.FireInfoMessageEventOnUserErrors)
                        {
                            foreach (SqlError error in stateObj._pendingInfoEvents)
                                FireInfoMessageEvent(connection, stateObj, error);
                        }
                        else
                            foreach (SqlError error in stateObj._pendingInfoEvents)
                                stateObj.AddWarning(error);
                    }
                    stateObj._pendingInfoEvents = null;
                }

                byte token;
                if (!stateObj.TryReadByte(out token))
                {
                    return false;
                }

                if (!IsValidTdsToken(token))
                {
                    Debug.Assert(false, string.Format((IFormatProvider)null, "unexpected token; token = {0,-2:X2}", token));
                    _state = TdsParserState.Broken;
                    _connHandler.BreakConnection();
                    throw SQL.ParsingError();
                }

                int tokenLength;
                if (!TryGetTokenLength(token, stateObj, out tokenLength))
                {
                    return false;
                }

                switch (token)
                {
                    case TdsEnums.SQLERROR:
                    case TdsEnums.SQLINFO:
                        {
                            if (token == TdsEnums.SQLERROR)
                            {
                                stateObj._errorTokenReceived = true; // Keep track of the fact error token was received - for Done processing.
                            }

                            SqlError error;
                            if (!TryProcessError(token, stateObj, out error))
                            {
                                return false;
                            }

                            if (token == TdsEnums.SQLINFO && stateObj._accumulateInfoEvents)
                            {
                                Debug.Assert(error.Class < TdsEnums.MIN_ERROR_CLASS, "INFO with class > TdsEnums.MIN_ERROR_CLASS");

                                if (stateObj._pendingInfoEvents == null)
                                    stateObj._pendingInfoEvents = new List<SqlError>();
                                stateObj._pendingInfoEvents.Add(error);
                                stateObj._syncOverAsync = true;
                                break;
                            }

                            if (RunBehavior.Clean != (RunBehavior.Clean & runBehavior))
                            {
                                // If FireInfoMessageEventOnUserErrors is true, we have to fire event without waiting.
                                // Otherwise we can go ahead and add it to errors/warnings collection.
                                SqlConnection connection = null;
                                if (_connHandler != null)
                                    connection = _connHandler.Connection; // SqlInternalConnection holds the user connection object as a weak ref

                                if ((connection != null) &&
                                    (connection.FireInfoMessageEventOnUserErrors == true) &&
                                    (error.Class <= TdsEnums.MAX_USER_CORRECTABLE_ERROR_CLASS))
                                {
                                    // Fire SqlInfoMessage here
                                    FireInfoMessageEvent(connection, stateObj, error);
                                }
                                else
                                {
                                    // insert error/info into the appropriate exception - warning if info, exception if error
                                    if (error.Class < TdsEnums.MIN_ERROR_CLASS)
                                    {
                                        stateObj.AddWarning(error);
                                    }
                                    else if (error.Class < TdsEnums.FATAL_ERROR_CLASS)
                                    {
                                        // Continue results processing for all non-fatal errors (<20)

                                        stateObj.AddError(error);

                                        // Add it to collection - but do NOT change run behavior UNLESS
                                        // we are in an ExecuteReader call - at which time we will be throwing
                                        // anyways so we need to consume all errors.  This is not the case
                                        // if we have already given out a reader.  If we have already given out
                                        // a reader we need to throw the error but not halt further processing.  We used to
                                        // halt processing.

                                        if (null != dataStream)
                                        {
                                            if (!dataStream.IsInitialized)
                                            {
                                                runBehavior = RunBehavior.UntilDone;
                                            }
                                        }
                                    }
                                    else
                                    {
                                        stateObj.AddError(error);

                                        // Else we have a fatal error and we need to change the behavior
                                        // since we want the complete error information in the exception.
                                        // Besides - no further results will be received.
                                        runBehavior = RunBehavior.UntilDone;
                                    }
                                }
                            }
                            else if (error.Class >= TdsEnums.FATAL_ERROR_CLASS)
                            {
                                stateObj.AddError(error);
                            }
                            break;
                        }

                    case TdsEnums.SQLCOLINFO:
                        {
                            if (null != dataStream)
                            {
                                _SqlMetaDataSet metaDataSet;
                                if (!TryProcessColInfo(dataStream.MetaData, dataStream, stateObj, out metaDataSet))
                                {
                                    return false;
                                }
                                if (!dataStream.TrySetMetaData(metaDataSet, false))
                                {
                                    return false;
                                }
                                dataStream.BrowseModeInfoConsumed = true;
                            }
                            else
                            { // no dataStream
                                if (!stateObj.TrySkipBytes(tokenLength))
                                {
                                    return false;
                                }
                            }
                            break;
                        }

                    case TdsEnums.SQLDONE:
                    case TdsEnums.SQLDONEPROC:
                    case TdsEnums.SQLDONEINPROC:
                        {
                            // RunBehavior can be modified
                            if (!TryProcessDone(cmdHandler, dataStream, ref runBehavior, stateObj))
                            {
                                return false;
                            }
                            if ((token == TdsEnums.SQLDONEPROC) && (cmdHandler != null))
                            {
                                cmdHandler.OnDoneProc();
                            }

                            break;
                        }

                    case TdsEnums.SQLORDER:
                        {
                            // don't do anything with the order token so read off the pipe
                            if (!stateObj.TrySkipBytes(tokenLength))
                            {
                                return false;
                            }
                            break;
                        }

                    case TdsEnums.SQLALTMETADATA:
                        {
                            stateObj.CloneCleanupAltMetaDataSetArray();

                            if (stateObj._cleanupAltMetaDataSetArray == null)
                            {
                                // create object on demand (lazy creation)
                                stateObj._cleanupAltMetaDataSetArray = new _SqlMetaDataSetCollection();
                            }

                            _SqlMetaDataSet cleanupAltMetaDataSet;
                            if (!TryProcessAltMetaData(tokenLength, stateObj, out cleanupAltMetaDataSet))
                            {
                                return false;
                            }

                            stateObj._cleanupAltMetaDataSetArray.SetAltMetaData(cleanupAltMetaDataSet);
                            if (null != dataStream)
                            {
                                byte metadataConsumedByte;
                                if (!stateObj.TryPeekByte(out metadataConsumedByte))
                                {
                                    return false;
                                }
                                if (!dataStream.TrySetAltMetaDataSet(cleanupAltMetaDataSet, (TdsEnums.SQLALTMETADATA != metadataConsumedByte)))
                                {
                                    return false;
                                }
                            }

                            break;
                        }

                    case TdsEnums.SQLALTROW:
                        {
                            if (!stateObj.TryStartNewRow(isNullCompressed: false))
                            { // altrows are not currently null compressed
                                return false;
                            }

                            // read will call run until dataReady. Must not read any data if returnimmetiately set
                            if (RunBehavior.ReturnImmediately != (RunBehavior.ReturnImmediately & runBehavior))
                            {
                                ushort altRowId;
                                if (!stateObj.TryReadUInt16(out altRowId))
                                { // get altRowId
                                    return false;
                                }

                                if (!TrySkipRow(stateObj._cleanupAltMetaDataSetArray.GetAltMetaData(altRowId), stateObj))
                                { // skip altRow
                                    return false;
                                }
                            }
                            else
                            {
                                dataReady = true;
                            }

                            break;
                        }

                    case TdsEnums.SQLENVCHANGE:
                        {
                            // ENVCHANGE must be processed synchronously (since it can modify the state of many objects)
                            stateObj._syncOverAsync = true;

                            SqlEnvChange[] env;
                            if (!TryProcessEnvChange(tokenLength, stateObj, out env))
                            {
                                return false;
                            }

                            for (int ii = 0; ii < env.Length; ii++)
                            {
                                if (env[ii] != null && !this.Connection.IgnoreEnvChange)
                                {
                                    switch (env[ii].type)
                                    {
                                        case TdsEnums.ENV_BEGINTRAN:
                                        case TdsEnums.ENV_ENLISTDTC:
                                            // When we get notification from the server of a new
                                            // transaction, we move any pending transaction over to
                                            // the current transaction, then we store the token in it.
                                            // if there isn't a pending transaction, then it's either
                                            // a TSQL transaction or a distributed transaction.
                                            Debug.Assert(null == _currentTransaction, "non-null current transaction with an ENV Change");
                                            _currentTransaction = _pendingTransaction;
                                            _pendingTransaction = null;

                                            if (null != _currentTransaction)
                                            {
                                                _currentTransaction.TransactionId = env[ii].newLongValue;   // this is defined as a ULongLong in the server and in the TDS Spec.
                                            }
                                            else
                                            {
                                                TransactionType transactionType = (TdsEnums.ENV_BEGINTRAN == env[ii].type) ? TransactionType.LocalFromTSQL : TransactionType.Distributed;
                                                _currentTransaction = new SqlInternalTransaction(_connHandler, transactionType, null, env[ii].newLongValue);
                                            }
                                            if (null != _statistics && !_statisticsIsInTransaction)
                                            {
                                                _statistics.SafeIncrement(ref _statistics._transactions);
                                            }
                                            _statisticsIsInTransaction = true;
                                            _retainedTransactionId = SqlInternalTransaction.NullTransactionId;
                                            break;
                                        case TdsEnums.ENV_DEFECTDTC:
                                        case TdsEnums.ENV_TRANSACTIONENDED:
                                        case TdsEnums.ENV_COMMITTRAN:
                                            //  Must clear the retain id if the server-side transaction ends by anything other
                                            //  than rollback.
                                            _retainedTransactionId = SqlInternalTransaction.NullTransactionId;
                                            goto case TdsEnums.ENV_ROLLBACKTRAN;
                                        case TdsEnums.ENV_ROLLBACKTRAN:
                                            // When we get notification of a completed transaction
                                            // we null out the current transaction.
                                            if (null != _currentTransaction)
                                            {
#if DEBUG
                                                // Check null for case where Begin and Rollback obtained in the same message.
                                                if (SqlInternalTransaction.NullTransactionId != _currentTransaction.TransactionId)
                                                {
                                                    Debug.Assert(_currentTransaction.TransactionId != env[ii].newLongValue, "transaction id's are not equal!");
                                                }
#endif

                                                if (TdsEnums.ENV_COMMITTRAN == env[ii].type)
                                                {
                                                    _currentTransaction.Completed(TransactionState.Committed);
                                                }
                                                else if (TdsEnums.ENV_ROLLBACKTRAN == env[ii].type)
                                                {
                                                    //  Hold onto transaction id if distributed tran is rolled back.  This must
                                                    //  be sent to the server on subsequent executions even though the transaction
                                                    //  is considered to be rolled back.
                                                    if (_currentTransaction.IsDistributed && _currentTransaction.IsActive)
                                                    {
                                                        _retainedTransactionId = env[ii].oldLongValue;
                                                    }
                                                    _currentTransaction.Completed(TransactionState.Aborted);
                                                }
                                                else
                                                {
                                                    _currentTransaction.Completed(TransactionState.Unknown);
                                                }
                                                _currentTransaction = null;
                                            }
                                            _statisticsIsInTransaction = false;
                                            break;

                                        default:
                                            _connHandler.OnEnvChange(env[ii]);
                                            break;
                                    }
                                }
                            }
                            break;
                        }
                    case TdsEnums.SQLLOGINACK:
                        {
                            SqlLoginAck ack;
                            if (!TryProcessLoginAck(stateObj, out ack))
                            {
                                return false;
                            }

                            _connHandler.OnLoginAck(ack);
                            break;
                        }
                    case TdsEnums.SQLFEATUREEXTACK:
                        {
                            if (!TryProcessFeatureExtAck(stateObj))
                            {
                                return false;
                            }
                            break;
                        }
                    case TdsEnums.SQLSESSIONSTATE:
                        {
                            if (!TryProcessSessionState(stateObj, tokenLength, _connHandler._currentSessionData))
                            {
                                return false;
                            }
                            break;
                        }
                    case TdsEnums.SQLCOLMETADATA:
                        {
                            if (tokenLength != TdsEnums.VARNULL)
                            {
                                _SqlMetaDataSet metadata;
                                if (!TryProcessMetaData(tokenLength, stateObj, out metadata))
                                {
                                    return false;
                                }
                                stateObj._cleanupMetaData = metadata;
                            }
                            else
                            {
                                if (cmdHandler != null)
                                {
                                    stateObj._cleanupMetaData = cmdHandler.MetaData;
                                }
                            }

                            if (null != dataStream)
                            {
                                byte peekedToken;
                                if (!stateObj.TryPeekByte(out peekedToken))
                                { // temporarily cache next byte
                                    return false;
                                }

                                if (!dataStream.TrySetMetaData(stateObj._cleanupMetaData, (TdsEnums.SQLTABNAME == peekedToken || TdsEnums.SQLCOLINFO == peekedToken)))
                                {
                                    return false;
                                }
                            }
                            else if (null != bulkCopyHandler)
                            {
                                bulkCopyHandler.SetMetaData(stateObj._cleanupMetaData);
                            }
                            break;
                        }
                    case TdsEnums.SQLROW:
                    case TdsEnums.SQLNBCROW:
                        {
                            Debug.Assert(stateObj._cleanupMetaData != null, "Reading a row, but the metadata is null");

                            if (token == TdsEnums.SQLNBCROW)
                            {
                                if (!stateObj.TryStartNewRow(isNullCompressed: true, nullBitmapColumnsCount: stateObj._cleanupMetaData.Length))
                                {
                                    return false;
                                }
                            }
                            else
                            {
                                if (!stateObj.TryStartNewRow(isNullCompressed: false))
                                {
                                    return false;
                                }
                            }

                            if (null != bulkCopyHandler)
                            {
                                if (!TryProcessRow(stateObj._cleanupMetaData, bulkCopyHandler.CreateRowBuffer(), bulkCopyHandler.CreateIndexMap(), stateObj))
                                {
                                    return false;
                                }
                            }
                            else if (RunBehavior.ReturnImmediately != (RunBehavior.ReturnImmediately & runBehavior))
                            {
                                if (!TrySkipRow(stateObj._cleanupMetaData, stateObj))
                                { // skip rows
                                    return false;
                                }
                            }
                            else
                            {
                                dataReady = true;
                            }

                            if (_statistics != null)
                            {
                                _statistics.WaitForDoneAfterRow = true;
                            }
                            break;
                        }
                    case TdsEnums.SQLRETURNSTATUS:
                        int status;
                        if (!stateObj.TryReadInt32(out status))
                        {
                            return false;
                        }
                        if (cmdHandler != null)
                        {
                            cmdHandler.OnReturnStatus(status);
                        }
                        break;
                    case TdsEnums.SQLRETURNVALUE:
                        {
                            SqlReturnValue returnValue;
                            if (!TryProcessReturnValue(tokenLength, stateObj, out returnValue))
                            {
                                return false;
                            }
                            if (cmdHandler != null)
                            {
                                cmdHandler.OnReturnValue(returnValue, stateObj);
                            }
                            break;
                        }
                    case TdsEnums.SQLSSPI:
                        {
                            // token length is length of SSPI data - call ProcessSSPI with it

                            Debug.Assert(stateObj._syncOverAsync, "ProcessSSPI does not support retry, do not attempt asynchronously");
                            stateObj._syncOverAsync = true;

                            ProcessSSPI(tokenLength);
                            break;
                        }
                    case TdsEnums.SQLTABNAME:
                        {
                            if (null != dataStream)
                            {
                                MultiPartTableName[] tableNames;
                                if (!TryProcessTableName(tokenLength, stateObj, out tableNames))
                                {
                                    return false;
                                }
                                dataStream.TableNames = tableNames;
                            }
                            else
                            {
                                if (!stateObj.TrySkipBytes(tokenLength))
                                {
                                    return false;
                                }
                            }
                            break;
                        }

                    default:
                        Debug.Fail("Unhandled token:  " + token.ToString(CultureInfo.InvariantCulture));
                        break;
                }

                Debug.Assert(stateObj._pendingData || !dataReady, "dataReady is set, but there is no pending data");
            }

            // Loop while data pending & runbehavior not return immediately, OR
            // if in attention case, loop while no more pending data & attention has not yet been
            // received.
            while ((stateObj._pendingData &&
                    (RunBehavior.ReturnImmediately != (RunBehavior.ReturnImmediately & runBehavior))) ||
                (!stateObj._pendingData && stateObj._attentionSent && !stateObj._attentionReceived));

#if DEBUG
            if ((stateObj._pendingData) && (!dataReady))
            {
                byte token;
                if (!stateObj.TryPeekByte(out token))
                {
                    return false;
                }
                Debug.Assert(IsValidTdsToken(token), string.Format("DataReady is false, but next token is not valid: {0,-2:X2}", token));
            }
#endif

            if (!stateObj._pendingData)
            {
                if (null != CurrentTransaction)
                {
                    CurrentTransaction.Activate();
                }
            }

            // if we received an attention (but this thread didn't send it) then
            // we throw an Operation Cancelled error
            if (stateObj._attentionReceived)
            {
                // Dev11 #344723: SqlClient stress hang System_Data!Tcp::ReadSync via a call to SqlDataReader::Close
                // Spin until SendAttention has cleared _attentionSending, this prevents a race condition between receiving the attention ACK and setting _attentionSent
                TryRunSetupSpinWaitContinuation(stateObj);

                Debug.Assert(stateObj._attentionSent, "Attention ACK has been received without attention sent");
                if (stateObj._attentionSent)
                {
                    // Reset attention state.
                    stateObj._attentionSent = false;
                    stateObj._attentionReceived = false;

                    if (RunBehavior.Clean != (RunBehavior.Clean & runBehavior) && !stateObj._internalTimeout)
                    {
                        // Add attention error to collection - if not RunBehavior.Clean!
                        stateObj.AddError(new SqlError(0, 0, TdsEnums.MIN_ERROR_CLASS, _server, SQLMessage.OperationCancelled(), "", 0));
                    }
                }
            }

            if (stateObj.HasErrorOrWarning)
            {
                ThrowExceptionAndWarning(stateObj);
            }
            return true;
        }

        // This is in its own method to avoid always allocating the lambda in TryRun 
        private static void TryRunSetupSpinWaitContinuation(TdsParserStateObject stateObj) => SpinWait.SpinUntil(() => !stateObj._attentionSending);

        private bool TryProcessEnvChange(int tokenLength, TdsParserStateObject stateObj, out SqlEnvChange[] sqlEnvChange)
        {
            // There could be multiple environment change messages following this token.
            byte byteLength;
            int processedLength = 0;
            int nvalues = 0;
            SqlEnvChange[] envarray = new SqlEnvChange[3];  // Why is this hardcoded to 3?

            sqlEnvChange = null;

            while (tokenLength > processedLength)
            {
                if (nvalues >= envarray.Length)
                {
                    // This is a rare path. Most of the time we will have 1 or 2 envchange data streams.
                    SqlEnvChange[] newenvarray = new SqlEnvChange[envarray.Length + 3];

                    for (int ii = 0; ii < envarray.Length; ii++)
                        newenvarray[ii] = envarray[ii];

                    envarray = newenvarray;
                }

                SqlEnvChange env = new SqlEnvChange();

                if (!stateObj.TryReadByte(out env.type))
                {
                    return false;
                }

                envarray[nvalues] = env;
                nvalues++;

                switch (env.type)
                {
                    case TdsEnums.ENV_DATABASE:
                    case TdsEnums.ENV_LANG:
                        if (!TryReadTwoStringFields(env, stateObj))
                        {
                            return false;
                        }
                        break;

                    case TdsEnums.ENV_CHARSET:
                        // we copied this behavior directly from luxor - see charset envchange
                        // section from sqlctokn.c
                        if (!TryReadTwoStringFields(env, stateObj))
                        {
                            return false;
                        }
                        if (env.newValue == TdsEnums.DEFAULT_ENGLISH_CODE_PAGE_STRING)
                        {
                            _defaultCodePage = TdsEnums.DEFAULT_ENGLISH_CODE_PAGE_VALUE;
                            _defaultEncoding = System.Text.Encoding.GetEncoding(_defaultCodePage);
                        }
                        else
                        {
                            Debug.Assert(env.newValue.Length > TdsEnums.CHARSET_CODE_PAGE_OFFSET, "TdsParser.ProcessEnvChange(): charset value received with length <=10");

                            string stringCodePage = env.newValue.Substring(TdsEnums.CHARSET_CODE_PAGE_OFFSET);

                            _defaultCodePage = int.Parse(stringCodePage, NumberStyles.Integer, CultureInfo.InvariantCulture);
                            _defaultEncoding = System.Text.Encoding.GetEncoding(_defaultCodePage);
                        }

                        break;

                    case TdsEnums.ENV_PACKETSIZE:
                        // take care of packet size right here
                        Debug.Assert(stateObj._syncOverAsync, "Should not attempt pends in a synchronous call");
                        if (!TryReadTwoStringFields(env, stateObj))
                        {
                            // Changing packet size does not support retry, should not pend"
                            throw SQL.SynchronousCallMayNotPend();
                        }
                        // Only set on physical state object - this should only occur on LoginAck prior
                        // to MARS initialization!
                        int packetSize = int.Parse(env.newValue, NumberStyles.Integer, CultureInfo.InvariantCulture);

                        if (_physicalStateObj.SetPacketSize(packetSize))
                        {
                            // If packet size changed, we need to release our SNIPackets since
                            // those are tied to packet size of connection.
                            _physicalStateObj.ClearAllWritePackets();

                            // Update SNI ConsumerInfo value to be resulting packet size
                            uint unsignedPacketSize = (uint)packetSize;

                            uint result = _physicalStateObj.SetConnectionBufferSize(ref unsignedPacketSize);
                            Debug.Assert(result == TdsEnums.SNI_SUCCESS, "Unexpected failure state upon calling SNISetInfo");
                        }

                        break;

                    case TdsEnums.ENV_LOCALEID:
                        if (!TryReadTwoStringFields(env, stateObj))
                        {
                            return false;
                        }
                        _defaultLCID = int.Parse(env.newValue, NumberStyles.Integer, CultureInfo.InvariantCulture);
                        break;

                    case TdsEnums.ENV_COMPFLAGS:
                        if (!TryReadTwoStringFields(env, stateObj))
                        {
                            return false;
                        }
                        break;

                    case TdsEnums.ENV_COLLATION:
                        Debug.Assert(env.newLength == 5 || env.newLength == 0, "Improper length in new collation!");
                        if (!stateObj.TryReadByte(out byteLength))
                        {
                            return false;
                        }
                        env.newLength = byteLength;
                        if (env.newLength == 5)
                        {
                            if (!TryProcessCollation(stateObj, out env.newCollation))
                            {
                                return false;
                            }

                            // Give the parser the new collation values in case parameters don't specify one
                            _defaultCollation = env.newCollation;

                            // UTF8 collation
                            if ((env.newCollation.info & TdsEnums.UTF8_IN_TDSCOLLATION) == TdsEnums.UTF8_IN_TDSCOLLATION)
                            {
                                _defaultEncoding = Encoding.UTF8;
                            }
                            else
                            {
                                int newCodePage = GetCodePage(env.newCollation, stateObj);
                                if (newCodePage != _defaultCodePage)
                                {
                                    _defaultCodePage = newCodePage;
                                    _defaultEncoding = System.Text.Encoding.GetEncoding(_defaultCodePage);
                                }
                            }
                            _defaultLCID = env.newCollation.LCID;
                        }

                        if (!stateObj.TryReadByte(out byteLength))
                        {
                            return false;
                        }
                        env.oldLength = byteLength;
                        Debug.Assert(env.oldLength == 5 || env.oldLength == 0, "Improper length in old collation!");
                        if (env.oldLength == 5)
                        {
                            if (!TryProcessCollation(stateObj, out env.oldCollation))
                            {
                                return false;
                            }
                        }

                        env.length = 3 + env.newLength + env.oldLength;
                        break;

                    case TdsEnums.ENV_BEGINTRAN:
                    case TdsEnums.ENV_COMMITTRAN:
                    case TdsEnums.ENV_ROLLBACKTRAN:
                    case TdsEnums.ENV_ENLISTDTC:
                    case TdsEnums.ENV_DEFECTDTC:
                    case TdsEnums.ENV_TRANSACTIONENDED:
                        if (!stateObj.TryReadByte(out byteLength))
                        {
                            return false;
                        }
                        env.newLength = byteLength;
                        Debug.Assert(env.newLength == 0 || env.newLength == 8, "Improper length for new transaction id!");

                        if (env.newLength > 0)
                        {
                            if (!stateObj.TryReadInt64(out env.newLongValue))
                            {
                                return false;
                            }
                            Debug.Assert(env.newLongValue != SqlInternalTransaction.NullTransactionId, "New transaction id is null?"); // the server guarantees that zero is an invalid transaction id.
                        }
                        else
                        {
                            env.newLongValue = SqlInternalTransaction.NullTransactionId; // the server guarantees that zero is an invalid transaction id.
                        }

                        if (!stateObj.TryReadByte(out byteLength))
                        {
                            return false;
                        }
                        env.oldLength = byteLength;
                        Debug.Assert(env.oldLength == 0 || env.oldLength == 8, "Improper length for old transaction id!");

                        if (env.oldLength > 0)
                        {
                            if (!stateObj.TryReadInt64(out env.oldLongValue))
                            {
                                return false;
                            }
                            Debug.Assert(env.oldLongValue != SqlInternalTransaction.NullTransactionId, "Old transaction id is null?"); // the server guarantees that zero is an invalid transaction id.
                        }
                        else
                        {
                            env.oldLongValue = SqlInternalTransaction.NullTransactionId; // the server guarantees that zero is an invalid transaction id.
                        }

                        // env.length includes 1 byte type token
                        env.length = 3 + env.newLength + env.oldLength;
                        break;

                    case TdsEnums.ENV_LOGSHIPNODE:
                        // env.newBinValue is secondary node, env.oldBinValue is witness node
                        // comes before LoginAck so we can't assert this
                        if (!TryReadTwoStringFields(env, stateObj))
                        {
                            return false;
                        }
                        break;

                    case TdsEnums.ENV_PROMOTETRANSACTION:
                        if (!stateObj.TryReadInt32(out env.newLength))
                        { // new value has 4 byte length
                            return false;
                        }
                        env.newBinValue = new byte[env.newLength];
                        if (!stateObj.TryReadByteArray(env.newBinValue, env.newLength))
                        { // read new value with 4 byte length
                            return false;
                        }

                        if (!stateObj.TryReadByte(out byteLength))
                        {
                            return false;
                        }
                        env.oldLength = byteLength;
                        Debug.Assert(0 == env.oldLength, "old length should be zero");

                        // env.length includes 1 byte for type token
                        env.length = 5 + env.newLength;
                        break;

                    case TdsEnums.ENV_TRANSACTIONMANAGERADDRESS:
                    case TdsEnums.ENV_SPRESETCONNECTIONACK:
                        if (!TryReadTwoBinaryFields(env, stateObj))
                        {
                            return false;
                        }
                        break;

                    case TdsEnums.ENV_USERINSTANCE:
                        if (!TryReadTwoStringFields(env, stateObj))
                        {
                            return false;
                        }
                        break;

                    case TdsEnums.ENV_ROUTING:
                        ushort newLength;
                        if (!stateObj.TryReadUInt16(out newLength))
                        {
                            return false;
                        }
                        env.newLength = newLength;
                        byte protocol;
                        if (!stateObj.TryReadByte(out protocol))
                        {
                            return false;
                        }
                        ushort port;
                        if (!stateObj.TryReadUInt16(out port))
                        {
                            return false;
                        }
                        ushort serverLen;
                        if (!stateObj.TryReadUInt16(out serverLen))
                        {
                            return false;
                        }
                        string serverName;
                        if (!stateObj.TryReadString(serverLen, out serverName))
                        {
                            return false;
                        }
                        env.newRoutingInfo = new RoutingInfo(protocol, port, serverName);
                        ushort oldLength;
                        if (!stateObj.TryReadUInt16(out oldLength))
                        {
                            return false;
                        }
                        if (!stateObj.TrySkipBytes(oldLength))
                        {
                            return false;
                        }
                        env.length = env.newLength + oldLength + 5; // 5=2*sizeof(UInt16)+sizeof(byte) [token+newLength+oldLength]
                        break;

                    default:
                        Debug.Assert(false, "Unknown environment change token: " + env.type);
                        break;
                }
                processedLength += env.length;
            }

            sqlEnvChange = envarray;
            return true;
        }

        private bool TryReadTwoBinaryFields(SqlEnvChange env, TdsParserStateObject stateObj)
        {
            // Used by ProcessEnvChangeToken
            byte byteLength;
            if (!stateObj.TryReadByte(out byteLength))
            {
                return false;
            }
            env.newLength = byteLength;
            env.newBinValue = new byte[env.newLength];
            if (!stateObj.TryReadByteArray(env.newBinValue, env.newLength))
            {
                return false;
            }
            if (!stateObj.TryReadByte(out byteLength))
            {
                return false;
            }
            env.oldLength = byteLength;
            env.oldBinValue = new byte[env.oldLength];
            if (!stateObj.TryReadByteArray(env.oldBinValue, env.oldLength))
            {
                return false;
            }

            // env.length includes 1 byte type token
            env.length = 3 + env.newLength + env.oldLength;
            return true;
        }

        private bool TryReadTwoStringFields(SqlEnvChange env, TdsParserStateObject stateObj)
        {
            // Used by ProcessEnvChangeToken
            byte newLength, oldLength;
            string newValue, oldValue;
            if (!stateObj.TryReadByte(out newLength))
            {
                return false;
            }
            if (!stateObj.TryReadString(newLength, out newValue))
            {
                return false;
            }
            if (!stateObj.TryReadByte(out oldLength))
            {
                return false;
            }
            if (!stateObj.TryReadString(oldLength, out oldValue))
            {
                return false;
            }

            env.newLength = newLength;
            env.newValue = newValue;
            env.oldLength = oldLength;
            env.oldValue = oldValue;

            // env.length includes 1 byte type token
            env.length = 3 + env.newLength * 2 + env.oldLength * 2;
            return true;
        }

        private bool TryProcessDone(SqlCommand cmd, SqlDataReader reader, ref RunBehavior run, TdsParserStateObject stateObj)
        {
            ushort curCmd;
            ushort status;
            int count;

            // status
            // command
            // rowcount (valid only if DONE_COUNT bit is set)

            if (!stateObj.TryReadUInt16(out status))
            {
                return false;
            }
            if (!stateObj.TryReadUInt16(out curCmd))
            {
                return false;
            }

            long longCount;
            if (!stateObj.TryReadInt64(out longCount))
            {
                return false;
            }
            count = (int)longCount;

            // We get a done token with the attention bit set
            if (TdsEnums.DONE_ATTN == (status & TdsEnums.DONE_ATTN))
            {
                Debug.Assert(TdsEnums.DONE_MORE != (status & TdsEnums.DONE_MORE), "Not expecting DONE_MORE when receiving DONE_ATTN");
                Debug.Assert(stateObj._attentionSent, "Received attention done without sending one!");
                stateObj._attentionReceived = true;
                Debug.Assert(stateObj._inBytesUsed == stateObj._inBytesRead && stateObj._inBytesPacket == 0, "DONE_ATTN received with more data left on wire");
            }
            if ((null != cmd) && (TdsEnums.DONE_COUNT == (status & TdsEnums.DONE_COUNT)))
            {
                if (curCmd != TdsEnums.SELECT)
                {
                    cmd.InternalRecordsAffected = count;
                }
                // Skip the bogus DONE counts sent by the server
                if (stateObj._receivedColMetaData || (curCmd != TdsEnums.SELECT))
                {
                    cmd.OnStatementCompleted(count);
                }
            }

            stateObj._receivedColMetaData = false;

            // Surface exception for DONE_ERROR in the case we did not receive an error token
            // in the stream, but an error occurred.  In these cases, we throw a general server error.  The
            // situations where this can occur are: an invalid buffer received from client, login error
            // and the server refused our connection, and the case where we are trying to log in but
            // the server has reached its max connection limit.  Bottom line, we need to throw general
            // error in the cases where we did not receive an error token along with the DONE_ERROR.
            if ((TdsEnums.DONE_ERROR == (TdsEnums.DONE_ERROR & status)) && stateObj.ErrorCount == 0 &&
                  stateObj._errorTokenReceived == false && (RunBehavior.Clean != (RunBehavior.Clean & run)))
            {
                stateObj.AddError(new SqlError(0, 0, TdsEnums.MIN_ERROR_CLASS, _server, SQLMessage.SevereError(), "", 0));

                if (null != reader)
                {
                    if (!reader.IsInitialized)
                    {
                        run = RunBehavior.UntilDone;
                    }
                }
            }

            // Similar to above, only with a more severe error.  In this case, if we received
            // the done_srverror, this exception will be added to the collection regardless.
            // The server will always break the connection in this case.
            if ((TdsEnums.DONE_SRVERROR == (TdsEnums.DONE_SRVERROR & status)) && (RunBehavior.Clean != (RunBehavior.Clean & run)))
            {
                stateObj.AddError(new SqlError(0, 0, TdsEnums.FATAL_ERROR_CLASS, _server, SQLMessage.SevereError(), "", 0));

                if (null != reader)
                {
                    if (!reader.IsInitialized)
                    {
                        run = RunBehavior.UntilDone;
                    }
                }
            }

            ProcessSqlStatistics(curCmd, status, count);

            // stop if the DONE_MORE bit isn't set (see above for attention handling)
            if (TdsEnums.DONE_MORE != (status & TdsEnums.DONE_MORE))
            {
                stateObj._errorTokenReceived = false;
                if (stateObj._inBytesUsed >= stateObj._inBytesRead)
                {
                    stateObj._pendingData = false;
                }
            }

            // _pendingData set by e.g. 'TdsExecuteSQLBatch'
            // _hasOpenResult always set to true by 'WriteMarsHeader'
            //
            if (!stateObj._pendingData && stateObj._hasOpenResult)
            {
                /*
                                Debug.Assert(!((sqlTransaction != null               && _distributedTransaction != null) ||
                                               (_userStartedLocalTransaction != null && _distributedTransaction != null))
                                              , "ProcessDone - have both distributed and local transactions not null!");
                */
                // WebData 112722

                stateObj.DecrementOpenResultCount();
            }

            return true;
        }

        private void ProcessSqlStatistics(ushort curCmd, ushort status, int count)
        {
            // SqlStatistics bookkeeping stuff
            //
            if (null != _statistics)
            {
                // any done after row(s) counts as a resultset
                if (_statistics.WaitForDoneAfterRow)
                {
                    _statistics.SafeIncrement(ref _statistics._sumResultSets);
                    _statistics.WaitForDoneAfterRow = false;
                }

                // clear row count DONE_COUNT flag is not set
                if (!(TdsEnums.DONE_COUNT == (status & TdsEnums.DONE_COUNT)))
                {
                    count = 0;
                }

                switch (curCmd)
                {
                    case TdsEnums.INSERT:
                    case TdsEnums.DELETE:
                    case TdsEnums.UPDATE:
                    case TdsEnums.MERGE:
                        _statistics.SafeIncrement(ref _statistics._iduCount);
                        _statistics.SafeAdd(ref _statistics._iduRows, count);
                        if (!_statisticsIsInTransaction)
                        {
                            _statistics.SafeIncrement(ref _statistics._transactions);
                        }

                        break;

                    case TdsEnums.SELECT:
                        _statistics.SafeIncrement(ref _statistics._selectCount);
                        _statistics.SafeAdd(ref _statistics._selectRows, count);
                        break;

                    case TdsEnums.BEGINXACT:
                        if (!_statisticsIsInTransaction)
                        {
                            _statistics.SafeIncrement(ref _statistics._transactions);
                        }
                        _statisticsIsInTransaction = true;
                        break;

                    case TdsEnums.OPENCURSOR:
                        _statistics.SafeIncrement(ref _statistics._cursorOpens);
                        break;

                    case TdsEnums.ABORT:
                        _statisticsIsInTransaction = false;
                        break;

                    case TdsEnums.ENDXACT:
                        _statisticsIsInTransaction = false;
                        break;
                } // switch
            }
            else
            {
                switch (curCmd)
                {
                    case TdsEnums.BEGINXACT:
                        _statisticsIsInTransaction = true;
                        break;

                    case TdsEnums.ABORT:
                    case TdsEnums.ENDXACT:
                        _statisticsIsInTransaction = false;
                        break;
                }
            }
        }

        private bool TryProcessFeatureExtAck(TdsParserStateObject stateObj)
        {
            // read feature ID
            byte featureId;
            do
            {
                if (!stateObj.TryReadByte(out featureId))
                {
                    return false;
                }
                if (featureId != TdsEnums.FEATUREEXT_TERMINATOR)
                {
                    uint dataLen;
                    if (!stateObj.TryReadUInt32(out dataLen))
                    {
                        return false;
                    }
                    byte[] data = new byte[dataLen];
                    if (dataLen > 0)
                    {
                        if (!stateObj.TryReadByteArray(data, checked((int)dataLen)))
                        {
                            return false;
                        }
                    }
                    _connHandler.OnFeatureExtAck(featureId, data);
                }
            } while (featureId != TdsEnums.FEATUREEXT_TERMINATOR);
            return true;
        }

        private bool TryProcessSessionState(TdsParserStateObject stateObj, int length, SessionData sdata)
        {
            if (length < 5)
            {
                throw SQL.ParsingError();
            }
            uint seqNum;
            if (!stateObj.TryReadUInt32(out seqNum))
            {
                return false;
            }
            if (seqNum == uint.MaxValue)
            {
                _connHandler.DoNotPoolThisConnection();
            }
            byte status;
            if (!stateObj.TryReadByte(out status))
            {
                return false;
            }
            if (status > 1)
            {
                throw SQL.ParsingError();
            }
            bool recoverable = status != 0;
            length -= 5;
            while (length > 0)
            {
                byte stateId;
                if (!stateObj.TryReadByte(out stateId))
                {
                    return false;
                }
                int stateLen;
                byte stateLenByte;
                if (!stateObj.TryReadByte(out stateLenByte))
                {
                    return false;
                }
                if (stateLenByte < 0xFF)
                {
                    stateLen = stateLenByte;
                }
                else
                {
                    if (!stateObj.TryReadInt32(out stateLen))
                    {
                        return false;
                    }
                }
                byte[] buffer = null;
                lock (sdata._delta)
                {
                    if (sdata._delta[stateId] == null)
                    {
                        buffer = new byte[stateLen];
                        sdata._delta[stateId] = new SessionStateRecord { _version = seqNum, _dataLength = stateLen, _data = buffer, _recoverable = recoverable };
                        sdata._deltaDirty = true;
                        if (!recoverable)
                        {
                            checked
                            { sdata._unrecoverableStatesCount++; }
                        }
                    }
                    else
                    {
                        if (sdata._delta[stateId]._version <= seqNum)
                        {
                            SessionStateRecord sv = sdata._delta[stateId];
                            sv._version = seqNum;
                            sv._dataLength = stateLen;
                            if (sv._recoverable != recoverable)
                            {
                                if (recoverable)
                                {
                                    Debug.Assert(sdata._unrecoverableStatesCount > 0, "Unrecoverable states count >0");
                                    sdata._unrecoverableStatesCount--;
                                }
                                else
                                {
                                    checked
                                    { sdata._unrecoverableStatesCount++; }
                                }
                                sv._recoverable = recoverable;
                            }
                            buffer = sv._data;
                            if (buffer.Length < stateLen)
                            {
                                buffer = new byte[stateLen];
                                sv._data = buffer;
                            }
                        }
                    }
                }
                if (buffer != null)
                {
                    if (!stateObj.TryReadByteArray(buffer, stateLen))
                    {
                        return false;
                    }
                }
                else
                {
                    if (!stateObj.TrySkipBytes(stateLen))
                        return false;
                }

                if (stateLenByte < 0xFF)
                {
                    length -= 2 + stateLen;
                }
                else
                {
                    length -= 6 + stateLen;
                }
            }
            sdata.AssertUnrecoverableStateCountIsCorrect();

            return true;
        }

        private bool TryProcessLoginAck(TdsParserStateObject stateObj, out SqlLoginAck sqlLoginAck)
        {
            SqlLoginAck a = new SqlLoginAck();

            sqlLoginAck = null;

            // read past interface type and version
            if (!stateObj.TrySkipBytes(1))
            {
                return false;
            }

            byte[] b = new byte[TdsEnums.VERSION_SIZE];
            if (!stateObj.TryReadByteArray(b, b.Length))
            {
                return false;
            }
            a.tdsVersion = (uint)((((((b[0] << 8) | b[1]) << 8) | b[2]) << 8) | b[3]); // bytes are in motorola order (high byte first)
            uint majorMinor = a.tdsVersion & 0xff00ffff;
            uint increment = (a.tdsVersion >> 16) & 0xff;

            // Server responds:
            // 0x07000000 -> Sphinx         // Notice server response format is different for bwd compat
            // 0x07010000 -> Shiloh RTM     // Notice server response format is different for bwd compat
            // 0x71000001 -> Shiloh SP1
            // 0x72xx0002 -> Yukon RTM
            // information provided by S. Ashwin

            switch (majorMinor)
            {
                case TdsEnums.YUKON_MAJOR << 24 | TdsEnums.YUKON_RTM_MINOR:     // Yukon
                    if (increment != TdsEnums.YUKON_INCREMENT)
                    { throw SQL.InvalidTDSVersion(); }
                    _isYukon = true;
                    break;
                case TdsEnums.KATMAI_MAJOR << 24 | TdsEnums.KATMAI_MINOR:
                    if (increment != TdsEnums.KATMAI_INCREMENT)
                    { throw SQL.InvalidTDSVersion(); }
                    _isKatmai = true;
                    break;
                case TdsEnums.DENALI_MAJOR << 24 | TdsEnums.DENALI_MINOR:
                    if (increment != TdsEnums.DENALI_INCREMENT)
                    { throw SQL.InvalidTDSVersion(); }
                    _isDenali = true;
                    break;
                default:
                    throw SQL.InvalidTDSVersion();
            }

            _isKatmai |= _isDenali;
            _isYukon |= _isKatmai;

            stateObj._outBytesUsed = stateObj._outputHeaderLen;
            byte len;
            if (!stateObj.TryReadByte(out len))
            {
                return false;
            }

            if (!stateObj.TrySkipBytes(len * ADP.CharSize))
            {
                return false;
            }
            if (!stateObj.TryReadByte(out a.majorVersion))
            {
                return false;
            }
            if (!stateObj.TryReadByte(out a.minorVersion))
            {
                return false;
            }
            byte buildNumHi, buildNumLo;
            if (!stateObj.TryReadByte(out buildNumHi))
            {
                return false;
            }
            if (!stateObj.TryReadByte(out buildNumLo))
            {
                return false;
            }

            a.buildNum = (short)((buildNumHi << 8) + buildNumLo);

            Debug.Assert(_state == TdsParserState.OpenNotLoggedIn, "ProcessLoginAck called with state not TdsParserState.OpenNotLoggedIn");
            _state = TdsParserState.OpenLoggedIn;

            {
                if (_fMARS)
                {
                    _resetConnectionEvent = new AutoResetEvent(true);
                }
            }

            // Fail if SSE UserInstance and we have not received this info.
            if (_connHandler.ConnectionOptions.UserInstance &&
                string.IsNullOrEmpty(_connHandler.InstanceName))
            {
                stateObj.AddError(new SqlError(0, 0, TdsEnums.FATAL_ERROR_CLASS, Server, SQLMessage.UserInstanceFailure(), "", 0));
                ThrowExceptionAndWarning(stateObj);
            }

            sqlLoginAck = a;
            return true;
        }

        internal bool TryProcessError(byte token, TdsParserStateObject stateObj, out SqlError error)
        {
            ushort shortLen;
            byte byteLen;
            int number;
            byte state;
            byte errorClass;

            error = null;

            if (!stateObj.TryReadInt32(out number))
            {
                return false;
            }
            if (!stateObj.TryReadByte(out state))
            {
                return false;
            }
            if (!stateObj.TryReadByte(out errorClass))
            {
                return false;
            }

            Debug.Assert(((errorClass >= TdsEnums.MIN_ERROR_CLASS) && token == TdsEnums.SQLERROR) ||
                          ((errorClass < TdsEnums.MIN_ERROR_CLASS) && token == TdsEnums.SQLINFO), "class and token don't match!");

            if (!stateObj.TryReadUInt16(out shortLen))
            {
                return false;
            }
            string message;
            if (!stateObj.TryReadString(shortLen, out message))
            {
                return false;
            }

            if (!stateObj.TryReadByte(out byteLen))
            {
                return false;
            }

            string server;

            // If the server field is not received use the locally cached value.
            if (byteLen == 0)
            {
                server = _server;
            }
            else
            {
                if (!stateObj.TryReadString(byteLen, out server))
                {
                    return false;
                }
            }

            if (!stateObj.TryReadByte(out byteLen))
            {
                return false;
            }
            string procedure;
            if (!stateObj.TryReadString(byteLen, out procedure))
            {
                return false;
            }

            int line;
            if (_isYukon)
            {
                if (!stateObj.TryReadInt32(out line))
                {
                    return false;
                }
            }
            else
            {
                ushort shortLine;
                if (!stateObj.TryReadUInt16(out shortLine))
                {
                    return false;
                }
                line = shortLine;
                // If we haven't yet completed processing login token stream yet, we may be talking to a Yukon server
                // In that case we still have to read another 2 bytes
                if (_state == TdsParserState.OpenNotLoggedIn)
                {
                    // Login incomplete
                    byte b;
                    if (!stateObj.TryPeekByte(out b))
                    {
                        return false;
                    }
                    if (b == 0)
                    {
                        // This is an invalid token value
                        ushort value;
                        if (!stateObj.TryReadUInt16(out value))
                        {
                            return false;
                        }
                        line = (line << 16) + value;
                    }
                }
            }

            error = new SqlError(number, state, errorClass, _server, message, procedure, line);
            return true;
        }


        internal bool TryProcessReturnValue(int length, TdsParserStateObject stateObj, out SqlReturnValue returnValue)
        {
            returnValue = null;
            SqlReturnValue rec = new SqlReturnValue();
            rec.length = length;        // In Yukon this length is -1
            ushort parameterIndex;
            if (!stateObj.TryReadUInt16(out parameterIndex))
            {
                return false;
            }
            byte len;
            if (!stateObj.TryReadByte(out len))
            { // Length of parameter name
                return false;
            }

            if (len > 0)
            {
                if (!stateObj.TryReadString(len, out rec.parameter))
                {
                    return false;
                }
            }

            // read status and ignore
            byte ignored;
            if (!stateObj.TryReadByte(out ignored))
            {
                return false;
            }

            uint userType;

            // read user type - 4 bytes Yukon, 2 backwards
            if (!stateObj.TryReadUInt32(out userType))
            {
                return false;
            }

            // read off the flags
            ushort ignoredFlags;
            if (!stateObj.TryReadUInt16(out ignoredFlags))
            {
                return false;
            }

            // read the type
            byte tdsType;
            if (!stateObj.TryReadByte(out tdsType))
            {
                return false;
            }

            // read the MaxLen
            // For xml datatypes, there is no tokenLength
            int tdsLen;

            if (tdsType == TdsEnums.SQLXMLTYPE)
            {
                tdsLen = TdsEnums.SQL_USHORTVARMAXLEN;
            }
            else if (IsVarTimeTds(tdsType))
                tdsLen = 0;  // placeholder until we read the scale, just make sure it's not SQL_USHORTVARMAXLEN
            else if (tdsType == TdsEnums.SQLDATE)
            {
                tdsLen = 3;
            }
            else
            {
                if (!TryGetTokenLength(tdsType, stateObj, out tdsLen))
                {
                    return false;
                }
            }

            rec.metaType = MetaType.GetSqlDataType(tdsType, userType, tdsLen);
            rec.type = rec.metaType.SqlDbType;

            // always use the nullable type for parameters if Shiloh or later
            // Sphinx sometimes sends fixed length return values
            rec.tdsType = rec.metaType.NullableType;
            rec.isNullable = true;
            if (tdsLen == TdsEnums.SQL_USHORTVARMAXLEN)
            {
                rec.metaType = MetaType.GetMaxMetaTypeFromMetaType(rec.metaType);
            }

            if (rec.type == SqlDbType.Decimal)
            {
                if (!stateObj.TryReadByte(out rec.precision))
                {
                    return false;
                }
                if (!stateObj.TryReadByte(out rec.scale))
                {
                    return false;
                }
            }

            if (rec.metaType.IsVarTime)
            {
                if (!stateObj.TryReadByte(out rec.scale))
                {
                    return false;
                }
            }

            if (tdsType == TdsEnums.SQLUDT)
            {
                if (!TryProcessUDTMetaData((SqlMetaDataPriv)rec, stateObj))
                {
                    return false;
                }
            }

            if (rec.type == SqlDbType.Xml)
            {
                // Read schema info
                byte schemapresent;
                if (!stateObj.TryReadByte(out schemapresent))
                {
                    return false;
                }

                if ((schemapresent & 1) != 0)
                {
                    if (!stateObj.TryReadByte(out len))
                    {
                        return false;
                    }
                    if (len != 0)
                    {
                        if (!stateObj.TryReadString(len, out rec.xmlSchemaCollectionDatabase))
                        {
                            return false;
                        }
                    }

                    if (!stateObj.TryReadByte(out len))
                    {
                        return false;
                    }
                    if (len != 0)
                    {
                        if (!stateObj.TryReadString(len, out rec.xmlSchemaCollectionOwningSchema))
                        {
                            return false;
                        }
                    }

                    short slen;
                    if (!stateObj.TryReadInt16(out slen))
                    {
                        return false;
                    }

                    if (slen != 0)
                    {
                        if (!stateObj.TryReadString(slen, out rec.xmlSchemaCollectionName))
                        {
                            return false;
                        }
                    }
                }
            }
            else if (rec.metaType.IsCharType)
            {
                // read the collation for 8.x servers
                if (!TryProcessCollation(stateObj, out rec.collation))
                {
                    return false;
                }

                // UTF8 collation
                if ((rec.collation.info & TdsEnums.UTF8_IN_TDSCOLLATION) == TdsEnums.UTF8_IN_TDSCOLLATION)
                {
                    rec.encoding = Encoding.UTF8;
                }
                else
                {
                    int codePage = GetCodePage(rec.collation, stateObj);

                    // If the column lcid is the same as the default, use the default encoder
                    if (codePage == _defaultCodePage)
                    {
                        rec.codePage = _defaultCodePage;
                        rec.encoding = _defaultEncoding;
                    }
                    else
                    {
                        rec.codePage = codePage;
                        rec.encoding = System.Text.Encoding.GetEncoding(rec.codePage);
                    }
                }
            }

            // for now we coerce return values into a SQLVariant, not good...
            bool isNull = false;
            ulong valLen;
            if (!TryProcessColumnHeaderNoNBC(rec, stateObj, out isNull, out valLen))
            {
                return false;
            }

            // always read as sql types
            Debug.Assert(valLen < (ulong)(int.MaxValue), "ProcessReturnValue received data size > 2Gb");

            int intlen = valLen > (ulong)(int.MaxValue) ? int.MaxValue : (int)valLen;

            if (rec.metaType.IsPlp)
            {
                intlen = int.MaxValue;    // If plp data, read it all
            }

            if (isNull)
            {
                GetNullSqlValue(rec.value, rec);
            }
            else
            {
                if (!TryReadSqlValue(rec.value, rec, intlen, stateObj))
                {
                    return false;
                }
            }

            returnValue = rec;
            return true;
        }

        internal bool TryProcessCollation(TdsParserStateObject stateObj, out SqlCollation collation)
        {
            SqlCollation newCollation = new SqlCollation();

            if (!stateObj.TryReadUInt32(out newCollation.info))
            {
                collation = null;
                return false;
            }
            if (!stateObj.TryReadByte(out newCollation.sortId))
            {
                collation = null;
                return false;
            }

            collation = newCollation;
            return true;
        }

        private void WriteCollation(SqlCollation collation, TdsParserStateObject stateObj)
        {
            if (collation == null)
            {
                _physicalStateObj.WriteByte(0);
            }
            else
            {
                _physicalStateObj.WriteByte(sizeof(uint) + sizeof(byte));
                WriteUnsignedInt(collation.info, _physicalStateObj);
                _physicalStateObj.WriteByte(collation.sortId);
            }
        }

        internal int GetCodePage(SqlCollation collation, TdsParserStateObject stateObj)
        {
            int codePage = 0;

            if (0 != collation.sortId)
            {
                codePage = TdsEnums.CODE_PAGE_FROM_SORT_ID[collation.sortId];
                Debug.Assert(0 != codePage, "GetCodePage accessed codepage array and produced 0!, sortID =" + ((Byte)(collation.sortId)).ToString((IFormatProvider)null));
            }
            else
            {
                int cultureId = collation.LCID;
                bool success = false;

                try
                {
                    codePage = CultureInfo.GetCultureInfo(cultureId).TextInfo.ANSICodePage;

                    // SqlHot 50001398: CodePage can be zero, but we should defer such errors until
                    //  we actually MUST use the code page (i.e. don't error if no ANSI data is sent).
                    success = true;
                }
                catch (ArgumentException)
                {
                }

                // If we failed, it is quite possible this is because certain culture id's
                // were removed in Win2k and beyond, however Sql Server still supports them.
                // In this case we will mask off the sort id (the leading 1). If that fails, 
                // or we have a culture id other than the cases below, we throw an error and 
                // throw away the rest of the results. 

                //  Sometimes GetCultureInfo will return CodePage 0 instead of throwing.
                //  This should be treated as an error and functionality switches into the following logic.
                if (!success || codePage == 0)
                {
                    switch (cultureId)
                    {
                        case 0x10404: // zh-TW
                        case 0x10804: // zh-CN
                        case 0x10c04: // zh-HK
                        case 0x11004: // zh-SG
                        case 0x11404: // zh-MO
                        case 0x10411: // ja-JP
                        case 0x10412: // ko-KR
                            // If one of the following special cases, mask out sortId and
                            // retry.
                            cultureId = cultureId & 0x03fff;

                            try
                            {
                                codePage = new CultureInfo(cultureId).TextInfo.ANSICodePage;
                                success = true;
                            }
                            catch (ArgumentException)
                            {
                            }
                            break;
                        case 0x827:     // Mapping Non-supported Lithuanian code page to supported Lithuanian.
                            try
                            {
                                codePage = new CultureInfo(0x427).TextInfo.ANSICodePage;
                                success = true;
                            }
                            catch (ArgumentException)
                            {
                            }
                            break;
                        default:
                            break;
                    }

                    if (!success)
                    {
                        ThrowUnsupportedCollationEncountered(stateObj);
                    }

                    Debug.Assert(codePage >= 0, string.Format("Invalid code page. codePage: {0}. cultureId: {1}", codePage, cultureId));
                }
            }

            return codePage;
        }


        internal void DrainData(TdsParserStateObject stateObj)
        {
            try
            {
                SqlDataReader.SharedState sharedState = stateObj._readerState;
                if (sharedState != null && sharedState._dataReady)
                {
                    var metadata = stateObj._cleanupMetaData;
                    if (stateObj._partialHeaderBytesRead > 0)
                    {
                        if (!stateObj.TryProcessHeader())
                        {
                            throw SQL.SynchronousCallMayNotPend();
                        }
                    }
                    if (0 == sharedState._nextColumnHeaderToRead)
                    {
                        // i. user called read but didn't fetch anything
                        if (!stateObj.Parser.TrySkipRow(stateObj._cleanupMetaData, stateObj))
                        {
                            throw SQL.SynchronousCallMayNotPend();
                        }
                    }
                    else
                    {
                        // iia.  if we still have bytes left from a partially read column, skip
                        if (sharedState._nextColumnDataToRead < sharedState._nextColumnHeaderToRead)
                        {
                            if ((sharedState._nextColumnHeaderToRead > 0) && (metadata[sharedState._nextColumnHeaderToRead - 1].metaType.IsPlp))
                            {
                                if (stateObj._longlen != 0)
                                {
                                    ulong ignored;
                                    if (!TrySkipPlpValue(ulong.MaxValue, stateObj, out ignored))
                                    {
                                        throw SQL.SynchronousCallMayNotPend();
                                    }
                                }
                            }

                            else if (0 < sharedState._columnDataBytesRemaining)
                            {
                                if (!stateObj.TrySkipLongBytes(sharedState._columnDataBytesRemaining))
                                {
                                    throw SQL.SynchronousCallMayNotPend();
                                }
                            }
                        }


                        // Read the remaining values off the wire for this row
                        if (!stateObj.Parser.TrySkipRow(metadata, sharedState._nextColumnHeaderToRead, stateObj))
                        {
                            throw SQL.SynchronousCallMayNotPend();
                        }
                    }
                }
                Run(RunBehavior.Clean, null, null, null, stateObj);
            }
            catch
            {
                _connHandler.DoomThisConnection();
                throw;
            }
        }


        internal void ThrowUnsupportedCollationEncountered(TdsParserStateObject stateObj)
        {
            stateObj.AddError(new SqlError(0, 0, TdsEnums.MIN_ERROR_CLASS, _server, SQLMessage.CultureIdError(), "", 0));

            if (null != stateObj)
            {
                DrainData(stateObj);

                stateObj._pendingData = false;
            }

            ThrowExceptionAndWarning(stateObj);
        }

        internal bool TryProcessAltMetaData(int cColumns, TdsParserStateObject stateObj, out _SqlMetaDataSet metaData)
        {
            Debug.Assert(cColumns > 0, "should have at least 1 column in altMetaData!");

            metaData = null;

            _SqlMetaDataSet altMetaDataSet = new _SqlMetaDataSet(cColumns);
            int[] indexMap = new int[cColumns];

            if (!stateObj.TryReadUInt16(out altMetaDataSet.id))
            {
                return false;
            }

            byte byCols;
            if (!stateObj.TryReadByte(out byCols))
            {
                return false;
            }

            while (byCols > 0)
            {
                if (!stateObj.TrySkipBytes(2))
                { // ignore ColNum ...
                    return false;
                }
                byCols--;
            }

            // pass 1, read the meta data off the wire
            for (int i = 0; i < cColumns; i++)
            {
                // internal meta data class
                _SqlMetaData col = altMetaDataSet[i];

                byte op;
                if (!stateObj.TryReadByte(out op))
                {
                    return false;
                }
                ushort operand;
                if (!stateObj.TryReadUInt16(out operand))
                {
                    return false;
                }

                if (!TryCommonProcessMetaData(stateObj, col))
                {
                    return false;
                }

                indexMap[i] = i;
            }

            altMetaDataSet.indexMap = indexMap;
            altMetaDataSet.visibleColumns = cColumns;

            metaData = altMetaDataSet;
            return true;
        }

        internal bool TryProcessMetaData(int cColumns, TdsParserStateObject stateObj, out _SqlMetaDataSet metaData)
        {
            Debug.Assert(cColumns > 0, "should have at least 1 column in metadata!");

            _SqlMetaDataSet newMetaData = new _SqlMetaDataSet(cColumns);
            for (int i = 0; i < cColumns; i++)
            {
                if (!TryCommonProcessMetaData(stateObj, newMetaData[i]))
                {
                    metaData = null;
                    return false;
                }
            }

            metaData = newMetaData;
            return true;
        }

        private bool IsVarTimeTds(byte tdsType)
        {
            return tdsType == TdsEnums.SQLTIME || tdsType == TdsEnums.SQLDATETIME2 || tdsType == TdsEnums.SQLDATETIMEOFFSET;
        }

        private bool TryCommonProcessMetaData(TdsParserStateObject stateObj, _SqlMetaData col)
        {
            byte byteLen;
            uint userType;

            // read user type - 4 bytes Yukon, 2 backwards
            if (!stateObj.TryReadUInt32(out userType))
            {
                return false;
            }

            // read flags and set appropriate flags in structure
            byte flags;
            if (!stateObj.TryReadByte(out flags))
            {
                return false;
            }

            col.updatability = (byte)((flags & TdsEnums.Updatability) >> 2);
            col.isNullable = (TdsEnums.Nullable == (flags & TdsEnums.Nullable));
            col.isIdentity = (TdsEnums.Identity == (flags & TdsEnums.Identity));

            // read second byte of column metadata flags
            if (!stateObj.TryReadByte(out flags))
            {
                return false;
            }

            col.isColumnSet = (TdsEnums.IsColumnSet == (flags & TdsEnums.IsColumnSet));

            byte tdsType;
            if (!stateObj.TryReadByte(out tdsType))
            {
                return false;
            }

            if (tdsType == TdsEnums.SQLXMLTYPE)
                col.length = TdsEnums.SQL_USHORTVARMAXLEN;  //Use the same length as other plp datatypes
            else if (IsVarTimeTds(tdsType))
                col.length = 0;  // placeholder until we read the scale, just make sure it's not SQL_USHORTVARMAXLEN
            else if (tdsType == TdsEnums.SQLDATE)
            {
                col.length = 3;
            }
            else
            {
                if (!TryGetTokenLength(tdsType, stateObj, out col.length))
                {
                    return false;
                }
            }

            col.metaType = MetaType.GetSqlDataType(tdsType, userType, col.length);
            col.type = col.metaType.SqlDbType;

            col.tdsType = (col.isNullable ? col.metaType.NullableType : col.metaType.TDSType);

            {
                if (TdsEnums.SQLUDT == tdsType)
                {
                    if (!TryProcessUDTMetaData((SqlMetaDataPriv)col, stateObj))
                    {
                        return false;
                    }
                }

                if (col.length == TdsEnums.SQL_USHORTVARMAXLEN)
                {
                    Debug.Assert(tdsType == TdsEnums.SQLXMLTYPE ||
                                 tdsType == TdsEnums.SQLBIGVARCHAR ||
                                 tdsType == TdsEnums.SQLBIGVARBINARY ||
                                 tdsType == TdsEnums.SQLNVARCHAR ||
                                 tdsType == TdsEnums.SQLUDT,
                                 "Invalid streaming datatype");
                    col.metaType = MetaType.GetMaxMetaTypeFromMetaType(col.metaType);
                    Debug.Assert(col.metaType.IsLong, "Max datatype not IsLong");
                    col.length = int.MaxValue;
                    if (tdsType == TdsEnums.SQLXMLTYPE)
                    {
                        byte schemapresent;
                        if (!stateObj.TryReadByte(out schemapresent))
                        {
                            return false;
                        }

                        if ((schemapresent & 1) != 0)
                        {
                            if (!stateObj.TryReadByte(out byteLen))
                            {
                                return false;
                            }
                            if (byteLen != 0)
                            {
                                if (!stateObj.TryReadString(byteLen, out col.xmlSchemaCollectionDatabase))
                                {
                                    return false;
                                }
                            }

                            if (!stateObj.TryReadByte(out byteLen))
                            {
                                return false;
                            }
                            if (byteLen != 0)
                            {
                                if (!stateObj.TryReadString(byteLen, out col.xmlSchemaCollectionOwningSchema))
                                {
                                    return false;
                                }
                            }

                            short shortLen;
                            if (!stateObj.TryReadInt16(out shortLen))
                            {
                                return false;
                            }
                            if (byteLen != 0)
                            {
                                if (!stateObj.TryReadString(shortLen, out col.xmlSchemaCollectionName))
                                {
                                    return false;
                                }
                            }
                        }
                    }
                }
            }

            if (col.type == SqlDbType.Decimal)
            {
                if (!stateObj.TryReadByte(out col.precision))
                {
                    return false;
                }
                if (!stateObj.TryReadByte(out col.scale))
                {
                    return false;
                }
            }

            if (col.metaType.IsVarTime)
            {
                if (!stateObj.TryReadByte(out col.scale))
                {
                    return false;
                }

                Debug.Assert(0 <= col.scale && col.scale <= 7);

                // calculate actual column length here
                switch (col.metaType.SqlDbType)
                {
                    case SqlDbType.Time:
                        col.length = MetaType.GetTimeSizeFromScale(col.scale);
                        break;
                    case SqlDbType.DateTime2:
                        // Date in number of days (3 bytes) + time
                        col.length = 3 + MetaType.GetTimeSizeFromScale(col.scale);
                        break;
                    case SqlDbType.DateTimeOffset:
                        // Date in days (3 bytes) + offset in minutes (2 bytes) + time
                        col.length = 5 + MetaType.GetTimeSizeFromScale(col.scale);
                        break;

                    default:
                        Debug.Assert(false, "Unknown VariableTime type!");
                        break;
                }
            }

            // read the collation for 7.x servers
            if (col.metaType.IsCharType && (tdsType != TdsEnums.SQLXMLTYPE))
            {
                if (!TryProcessCollation(stateObj, out col.collation))
                {
                    return false;
                }

                // UTF8 collation
                if ((col.collation.info & TdsEnums.UTF8_IN_TDSCOLLATION) == TdsEnums.UTF8_IN_TDSCOLLATION)
                {
                    col.encoding = Encoding.UTF8;
                }
                else
                {
                    int codePage = GetCodePage(col.collation, stateObj);

                    if (codePage == _defaultCodePage)
                    {
                        col.codePage = _defaultCodePage;
                        col.encoding = _defaultEncoding;
                    }
                    else
                    {
                        col.codePage = codePage;
                        col.encoding = System.Text.Encoding.GetEncoding(col.codePage);
                    }
                }
            }

            if (col.metaType.IsLong && !col.metaType.IsPlp)
            {
                int unusedLen = 0xFFFF;      //We ignore this value
                if (!TryProcessOneTable(stateObj, ref unusedLen, out col.multiPartTableName))
                {
                    return false;
                }
            }

            if (!stateObj.TryReadByte(out byteLen))
            {
                return false;
            }
            if (!stateObj.TryReadString(byteLen, out col.column))
            {
                return false;
            }

            // We get too many DONE COUNTs from the server, causing too many StatementCompleted event firings.
            // We only need to fire this event when we actually have a meta data stream with 0 or more rows.
            stateObj._receivedColMetaData = true;
            return true;
        }

        private void WriteUDTMetaData(object value, string database, string schema, string type, TdsParserStateObject stateObj)
        {
            // database
            if (string.IsNullOrEmpty(database))
            {
                stateObj.WriteByte(0);
            }
            else
            {
                stateObj.WriteByte((byte)database.Length);
                WriteString(database, stateObj);
            }

            // schema
            if (string.IsNullOrEmpty(schema))
            {
                stateObj.WriteByte(0);
            }
            else
            {
                stateObj.WriteByte((byte)schema.Length);
                WriteString(schema, stateObj);
            }

            // type
            if (string.IsNullOrEmpty(type))
            {
                stateObj.WriteByte(0);
            }
            else
            {
                stateObj.WriteByte((byte)type.Length);
                WriteString(type, stateObj);
            }
        }

        internal bool TryProcessTableName(int length, TdsParserStateObject stateObj, out MultiPartTableName[] multiPartTableNames)
        {
            int tablesAdded = 0;

            MultiPartTableName[] tables = new MultiPartTableName[1];
            MultiPartTableName mpt;
            while (length > 0)
            {
                if (!TryProcessOneTable(stateObj, ref length, out mpt))
                {
                    multiPartTableNames = null;
                    return false;
                }
                if (tablesAdded == 0)
                {
                    tables[tablesAdded] = mpt;
                }
                else
                {
                    MultiPartTableName[] newTables = new MultiPartTableName[tables.Length + 1];
                    Array.Copy(tables, 0, newTables, 0, tables.Length);
                    newTables[tables.Length] = mpt;
                    tables = newTables;
                }

                tablesAdded++;
            }

            multiPartTableNames = tables;
            return true;
        }

        private bool TryProcessOneTable(TdsParserStateObject stateObj, ref int length, out MultiPartTableName multiPartTableName)
        {
            ushort tableLen;
            MultiPartTableName mpt;
            string value;

            multiPartTableName = default(MultiPartTableName);

            mpt = new MultiPartTableName();
            byte nParts;

            // Find out how many parts in the TDS stream
            if (!stateObj.TryReadByte(out nParts))
            {
                return false;
            }
            length--;
            if (nParts == 4)
            {
                if (!stateObj.TryReadUInt16(out tableLen))
                {
                    return false;
                }
                length -= 2;
                if (!stateObj.TryReadString(tableLen, out value))
                {
                    return false;
                }
                mpt.ServerName = value;
                nParts--;
                length -= (tableLen * 2); // wide bytes
            }
            if (nParts == 3)
            {
                if (!stateObj.TryReadUInt16(out tableLen))
                {
                    return false;
                }
                length -= 2;
                if (!stateObj.TryReadString(tableLen, out value))
                {
                    return false;
                }
                mpt.CatalogName = value;
                length -= (tableLen * 2); // wide bytes
                nParts--;
            }
            if (nParts == 2)
            {
                if (!stateObj.TryReadUInt16(out tableLen))
                {
                    return false;
                }
                length -= 2;
                if (!stateObj.TryReadString(tableLen, out value))
                {
                    return false;
                }
                mpt.SchemaName = value;
                length -= (tableLen * 2); // wide bytes
                nParts--;
            }
            if (nParts == 1)
            {
                if (!stateObj.TryReadUInt16(out tableLen))
                {
                    return false;
                }
                length -= 2;
                if (!stateObj.TryReadString(tableLen, out value))
                {
                    return false;
                }
                mpt.TableName = value;
                length -= (tableLen * 2); // wide bytes
                nParts--;
            }
            Debug.Assert(nParts == 0, "ProcessTableName:Unidentified parts in the table name token stream!");

            multiPartTableName = mpt;
            return true;
        }

        // augments current metadata with table and key information
        private bool TryProcessColInfo(_SqlMetaDataSet columns, SqlDataReader reader, TdsParserStateObject stateObj, out _SqlMetaDataSet metaData)
        {
            Debug.Assert(columns != null && columns.Length > 0, "no metadata available!");

            metaData = null;

            for (int i = 0; i < columns.Length; i++)
            {
                _SqlMetaData col = columns[i];

                byte ignored;
                if (!stateObj.TryReadByte(out ignored))
                { // colnum, ignore
                    return false;
                }
                if (!stateObj.TryReadByte(out col.tableNum))
                {
                    return false;
                }

                // interpret status
                byte status;
                if (!stateObj.TryReadByte(out status))
                {
                    return false;
                }

                col.isDifferentName = (TdsEnums.SQLDifferentName == (status & TdsEnums.SQLDifferentName));
                col.isExpression = (TdsEnums.SQLExpression == (status & TdsEnums.SQLExpression));
                col.isKey = (TdsEnums.SQLKey == (status & TdsEnums.SQLKey));
                col.isHidden = (TdsEnums.SQLHidden == (status & TdsEnums.SQLHidden));

                // read off the base table name if it is different than the select list column name
                if (col.isDifferentName)
                {
                    byte len;
                    if (!stateObj.TryReadByte(out len))
                    {
                        return false;
                    }
                    if (!stateObj.TryReadString(len, out col.baseColumn))
                    {
                        return false;
                    }
                }

                // Fixup column name - only if result of a table - that is if it was not the result of
                // an expression.
                if ((reader.TableNames != null) && (col.tableNum > 0))
                {
                    Debug.Assert(reader.TableNames.Length >= col.tableNum, "invalid tableNames array!");
                    col.multiPartTableName = reader.TableNames[col.tableNum - 1];
                }

                // Expressions are readonly
                if (col.isExpression)
                {
                    col.updatability = 0;
                }
            }

            // set the metadata so that the stream knows some metadata info has changed
            metaData = columns;
            return true;
        }

        // takes care of any per data header information:
        // for long columns, reads off textptrs, reads length, check nullability
        // for other columns, reads length, checks nullability
        // returns length and nullability
        internal bool TryProcessColumnHeader(SqlMetaDataPriv col, TdsParserStateObject stateObj, int columnOrdinal, out bool isNull, out ulong length)
        {
            // query NBC row information first
            if (stateObj.IsNullCompressionBitSet(columnOrdinal))
            {
                isNull = true;
                // column information is not present in TDS if null compression bit is set, return now
                length = 0;
                return true;
            }

            return TryProcessColumnHeaderNoNBC(col, stateObj, out isNull, out length);
        }

        private bool TryProcessColumnHeaderNoNBC(SqlMetaDataPriv col, TdsParserStateObject stateObj, out bool isNull, out ulong length)
        {
            if (col.metaType.IsLong && !col.metaType.IsPlp)
            {
                //
                // we don't care about TextPtrs, simply go after the data after it
                //
                byte textPtrLen;
                if (!stateObj.TryReadByte(out textPtrLen))
                {
                    isNull = false;
                    length = 0;
                    return false;
                }

                if (0 != textPtrLen)
                {
                    // read past text pointer
                    if (!stateObj.TrySkipBytes(textPtrLen))
                    {
                        isNull = false;
                        length = 0;
                        return false;
                    }

                    // read past timestamp
                    if (!stateObj.TrySkipBytes(TdsEnums.TEXT_TIME_STAMP_LEN))
                    {
                        isNull = false;
                        length = 0;
                        return false;
                    }

                    isNull = false;
                    return TryGetDataLength(col, stateObj, out length);
                }
                else
                {
                    isNull = true;
                    length = 0;
                    return true;
                }
            }
            else
            {
                // non-blob columns
                ulong longlen;
                if (!TryGetDataLength(col, stateObj, out longlen))
                {
                    isNull = false;
                    length = 0;
                    return false;
                }
                isNull = IsNull(col.metaType, longlen);
                length = (isNull ? 0 : longlen);
                return true;
            }
        }

        // assumes that the current position is at the start of an altrow!
        internal bool TryGetAltRowId(TdsParserStateObject stateObj, out int id)
        {
            byte token;
            if (!stateObj.TryReadByte(out token))
            { // skip over ALTROW token
                id = 0;
                return false;
            }
            Debug.Assert((token == TdsEnums.SQLALTROW), "");

            // Start a fresh row - disable NBC since Alt Rows are never compressed
            if (!stateObj.TryStartNewRow(isNullCompressed: false))
            {
                id = 0;
                return false;
            }

            ushort shortId;
            if (!stateObj.TryReadUInt16(out shortId))
            {
                id = 0;
                return false;
            }

            id = shortId;
            return true;
        }

        // Used internally by BulkCopy only
        private bool TryProcessRow(_SqlMetaDataSet columns, object[] buffer, int[] map, TdsParserStateObject stateObj)
        {
            SqlBuffer data = new SqlBuffer();

            for (int i = 0; i < columns.Length; i++)
            {
                _SqlMetaData md = columns[i];
                Debug.Assert(md != null, "_SqlMetaData should not be null for column " + i.ToString(CultureInfo.InvariantCulture));

                bool isNull;
                ulong len;
                if (!TryProcessColumnHeader(md, stateObj, i, out isNull, out len))
                {
                    return false;
                }

                if (isNull)
                {
                    GetNullSqlValue(data, md);
                    buffer[map[i]] = data.SqlValue;
                }
                else
                {
                    // We only read up to 2Gb. Throw if data is larger. Very large data
                    // should be read in chunks in sequential read mode
                    // For Plp columns, we may have gotten only the length of the first chunk
                    if (!TryReadSqlValue(data, md, md.metaType.IsPlp ? (int.MaxValue) : (int)len, stateObj))
                    {
                        return false;
                    }
                    buffer[map[i]] = data.SqlValue;
                    if (stateObj._longlen != 0)
                    {
                        throw new SqlTruncateException(SR.GetString(SR.SqlMisc_TruncationMaxDataMessage));
                    }
                }
                data.Clear();
            }

            return true;
        }

        internal object GetNullSqlValue(SqlBuffer nullVal, SqlMetaDataPriv md)
        {
            switch (md.type)
            {
                case SqlDbType.Real:
                    nullVal.SetToNullOfType(SqlBuffer.StorageType.Single);
                    break;

                case SqlDbType.Float:
                    nullVal.SetToNullOfType(SqlBuffer.StorageType.Double);
                    break;

                case SqlDbType.Udt:
                case SqlDbType.Binary:
                case SqlDbType.VarBinary:
                case SqlDbType.Image:
                    nullVal.SqlBinary = SqlBinary.Null;
                    break;

                case SqlDbType.UniqueIdentifier:
                    nullVal.SqlGuid = SqlGuid.Null;
                    break;

                case SqlDbType.Bit:
                    nullVal.SetToNullOfType(SqlBuffer.StorageType.Boolean);
                    break;

                case SqlDbType.TinyInt:
                    nullVal.SetToNullOfType(SqlBuffer.StorageType.Byte);
                    break;

                case SqlDbType.SmallInt:
                    nullVal.SetToNullOfType(SqlBuffer.StorageType.Int16);
                    break;

                case SqlDbType.Int:
                    nullVal.SetToNullOfType(SqlBuffer.StorageType.Int32);
                    break;

                case SqlDbType.BigInt:
                    nullVal.SetToNullOfType(SqlBuffer.StorageType.Int64);
                    break;

                case SqlDbType.Char:
                case SqlDbType.VarChar:
                case SqlDbType.NChar:
                case SqlDbType.NVarChar:
                case SqlDbType.Text:
                case SqlDbType.NText:
                    nullVal.SetToNullOfType(SqlBuffer.StorageType.String);
                    break;

                case SqlDbType.Decimal:
                    nullVal.SetToNullOfType(SqlBuffer.StorageType.Decimal);
                    break;

                case SqlDbType.DateTime:
                case SqlDbType.SmallDateTime:
                    nullVal.SetToNullOfType(SqlBuffer.StorageType.DateTime);
                    break;

                case SqlDbType.Money:
                case SqlDbType.SmallMoney:
                    nullVal.SetToNullOfType(SqlBuffer.StorageType.Money);
                    break;

                case SqlDbType.Variant:
                    // DBNull.Value will have to work here
                    nullVal.SetToNullOfType(SqlBuffer.StorageType.Empty);
                    break;

                case SqlDbType.Xml:
                    nullVal.SqlCachedBuffer = SqlCachedBuffer.Null;
                    break;

                case SqlDbType.Date:
                    nullVal.SetToNullOfType(SqlBuffer.StorageType.Date);
                    break;

                case SqlDbType.Time:
                    nullVal.SetToNullOfType(SqlBuffer.StorageType.Time);
                    break;

                case SqlDbType.DateTime2:
                    nullVal.SetToNullOfType(SqlBuffer.StorageType.DateTime2);
                    break;

                case SqlDbType.DateTimeOffset:
                    nullVal.SetToNullOfType(SqlBuffer.StorageType.DateTimeOffset);
                    break;

                case SqlDbType.Timestamp:
                    break;

                default:
                    Debug.Assert(false, "unknown null sqlType!" + md.type.ToString());
                    break;
            }

            return nullVal;
        }

        internal bool TrySkipRow(_SqlMetaDataSet columns, TdsParserStateObject stateObj)
        {
            return TrySkipRow(columns, 0, stateObj);
        }

        internal bool TrySkipRow(_SqlMetaDataSet columns, int startCol, TdsParserStateObject stateObj)
        {
            for (int i = startCol; i < columns.Length; i++)
            {
                _SqlMetaData md = columns[i];

                if (!TrySkipValue(md, i, stateObj))
                {
                    return false;
                }
            }
            return true;
        }

        /// <summary>
        /// This method skips bytes of a single column value from the media. It supports NBCROW and handles all types of values, including PLP and long
        /// </summary>
        internal bool TrySkipValue(SqlMetaDataPriv md, int columnOrdinal, TdsParserStateObject stateObj)
        {
            if (stateObj.IsNullCompressionBitSet(columnOrdinal))
            {
                return true;
            }

            if (md.metaType.IsPlp)
            {
                ulong ignored;
                if (!TrySkipPlpValue(ulong.MaxValue, stateObj, out ignored))
                {
                    return false;
                }
            }
            else if (md.metaType.IsLong)
            {
                Debug.Assert(!md.metaType.IsPlp, "Plp types must be handled using SkipPlpValue");

                byte textPtrLen;
                if (!stateObj.TryReadByte(out textPtrLen))
                {
                    return false;
                }

                if (0 != textPtrLen)
                {
                    if (!stateObj.TrySkipBytes(textPtrLen + TdsEnums.TEXT_TIME_STAMP_LEN))
                    {
                        return false;
                    }

                    int length;
                    if (!TryGetTokenLength(md.tdsType, stateObj, out length))
                    {
                        return false;
                    }
                    if (!stateObj.TrySkipBytes(length))
                    {
                        return false;
                    }
                }
            }
            else
            {
                int length;
                if (!TryGetTokenLength(md.tdsType, stateObj, out length))
                {
                    return false;
                }

                // if false, no value to skip - it's null
                if (!IsNull(md.metaType, (ulong)length))
                {
                    if (!stateObj.TrySkipBytes(length))
                    {
                        return false;
                    }
                }
            }

            return true;
        }

        private bool IsNull(MetaType mt, ulong length)
        {
            // null bin and char types have a length of -1 to represent null
            if (mt.IsPlp)
            {
                return (TdsEnums.SQL_PLP_NULL == length);
            }

            // HOTFIX #50000415: for image/text, 0xFFFF is the length, not representing null
            if ((TdsEnums.VARNULL == length) && !mt.IsLong)
            {
                return true;
            }

            // other types have a length of 0 to represent null
            // long and non-PLP types will always return false because these types are either char or binary
            // this is expected since for long and non-plp types isnull is checked based on textptr field and not the length
            return ((TdsEnums.FIXEDNULL == length) && !mt.IsCharType && !mt.IsBinType);
        }

        private bool TryReadSqlStringValue(SqlBuffer value, byte type, int length, Encoding encoding, bool isPlp, TdsParserStateObject stateObj)
        {
            switch (type)
            {
                case TdsEnums.SQLCHAR:
                case TdsEnums.SQLBIGCHAR:
                case TdsEnums.SQLVARCHAR:
                case TdsEnums.SQLBIGVARCHAR:
                case TdsEnums.SQLTEXT:
                    // If bigvarchar(max), we only read the first chunk here,
                    // expecting the caller to read the rest
                    if (encoding == null)
                    {
                        // if hitting 7.0 server, encoding will be null in metadata for columns or return values since
                        // 7.0 has no support for multiple code pages in data - single code page support only
                        encoding = _defaultEncoding;
                    }
                    string stringValue;
                    if (!stateObj.TryReadStringWithEncoding(length, encoding, isPlp, out stringValue))
                    {
                        return false;
                    }
                    value.SetToString(stringValue);
                    break;

                case TdsEnums.SQLNCHAR:
                case TdsEnums.SQLNVARCHAR:
                case TdsEnums.SQLNTEXT:
                    {
                        string s = null;

                        if (isPlp)
                        {
                            char[] cc = null;

                            if (!TryReadPlpUnicodeChars(ref cc, 0, length >> 1, stateObj, out length))
                            {
                                return false;
                            }
                            if (length > 0)
                            {
                                s = new string(cc, 0, length);
                            }
                            else
                            {
                                s = ADP.StrEmpty;
                            }
                        }
                        else
                        {
                            if (!stateObj.TryReadString(length >> 1, out s))
                            {
                                return false;
                            }
                        }

                        value.SetToString(s);
                        break;
                    }

                default:
                    Debug.Assert(false, "Unknown tds type for SqlString!" + type.ToString(CultureInfo.InvariantCulture));
                    break;
            }

            return true;
        }

        internal bool TryReadSqlValue(SqlBuffer value, SqlMetaDataPriv md, int length, TdsParserStateObject stateObj)
        {
            bool isPlp = md.metaType.IsPlp;
            byte tdsType = md.tdsType;

            Debug.Assert(isPlp || !IsNull(md.metaType, (ulong)length), "null value should not get here!");
            if (isPlp)
            {
                // We must read the column value completely, no matter what length is passed in
                length = int.MaxValue;
            }
            switch (tdsType)
            {
                case TdsEnums.SQLDECIMALN:
                case TdsEnums.SQLNUMERICN:
                    if (!TryReadSqlDecimal(value, length, md.precision, md.scale, stateObj))
                    {
                        return false;
                    }
                    break;

                case TdsEnums.SQLUDT:
                case TdsEnums.SQLBINARY:
                case TdsEnums.SQLBIGBINARY:
                case TdsEnums.SQLBIGVARBINARY:
                case TdsEnums.SQLVARBINARY:
                case TdsEnums.SQLIMAGE:
                    byte[] b = null;

                    // If varbinary(max), we only read the first chunk here, expecting the caller to read the rest
                    if (isPlp)
                    {
                        // If we are given -1 for length, then we read the entire value,
                        // otherwise only the requested amount, usually first chunk.
                        int ignored;
                        if (!stateObj.TryReadPlpBytes(ref b, 0, length, out ignored))
                        {
                            return false;
                        }
                    }
                    else
                    {
                        //Debug.Assert(length > 0 && length < (long)(Int32.MaxValue), "Bad length for column");
                        b = new byte[length];
                        if (!stateObj.TryReadByteArray(b, length))
                        {
                            return false;
                        }
                    }

                    value.SqlBinary = SqlTypeWorkarounds.SqlBinaryCtor(b, true);

                    break;

                case TdsEnums.SQLCHAR:
                case TdsEnums.SQLBIGCHAR:
                case TdsEnums.SQLVARCHAR:
                case TdsEnums.SQLBIGVARCHAR:
                case TdsEnums.SQLTEXT:
                case TdsEnums.SQLNCHAR:
                case TdsEnums.SQLNVARCHAR:
                case TdsEnums.SQLNTEXT:
                    if (!TryReadSqlStringValue(value, tdsType, length, md.encoding, isPlp, stateObj))
                    {
                        return false;
                    }
                    break;

                case TdsEnums.SQLXMLTYPE:
                    // We store SqlCachedBuffer here, so that we can return either SqlBinary, SqlString or SqlXmlReader.
                    SqlCachedBuffer sqlBuf;
                    if (!SqlCachedBuffer.TryCreate(md, this, stateObj, out sqlBuf))
                    {
                        return false;
                    }

                    value.SqlCachedBuffer = sqlBuf;
                    break;

                case TdsEnums.SQLDATE:
                case TdsEnums.SQLTIME:
                case TdsEnums.SQLDATETIME2:
                case TdsEnums.SQLDATETIMEOFFSET:
                    if (!TryReadSqlDateTime(value, tdsType, length, md.scale, stateObj))
                    {
                        return false;
                    }
                    break;

                default:
                    Debug.Assert(!isPlp, "ReadSqlValue calling ReadSqlValueInternal with plp data");
                    if (!TryReadSqlValueInternal(value, tdsType, length, stateObj))
                    {
                        return false;
                    }
                    break;
            }

            Debug.Assert((stateObj._longlen == 0) && (stateObj._longlenleft == 0), "ReadSqlValue did not read plp field completely, longlen =" + stateObj._longlen.ToString((IFormatProvider)null) + ",longlenleft=" + stateObj._longlenleft.ToString((IFormatProvider)null));
            return true;
        }

        private bool TryReadSqlDateTime(SqlBuffer value, byte tdsType, int length, byte scale, TdsParserStateObject stateObj)
        {
            Span<byte> datetimeBuffer = ((uint)length <= 16) ? stackalloc byte[16] : new byte[length];

            if (!stateObj.TryReadByteArray(datetimeBuffer, length))
            {
                return false;
            }
            ReadOnlySpan<byte> dateTimeData = datetimeBuffer.Slice(0, length);
            switch (tdsType)
            {
                case TdsEnums.SQLDATE:
                    Debug.Assert(length == 3, "invalid length for date type!");
                    value.SetToDate(dateTimeData);
                    break;

                case TdsEnums.SQLTIME:
                    Debug.Assert(3 <= length && length <= 5, "invalid length for time type!");
                    value.SetToTime(dateTimeData, scale);
                    break;

                case TdsEnums.SQLDATETIME2:
                    Debug.Assert(6 <= length && length <= 8, "invalid length for datetime2 type!");
                    value.SetToDateTime2(dateTimeData, scale);
                    break;

                case TdsEnums.SQLDATETIMEOFFSET:
                    Debug.Assert(8 <= length && length <= 10, "invalid length for datetimeoffset type!");
                    value.SetToDateTimeOffset(dateTimeData, scale);
                    break;

                default:
                    Debug.Assert(false, "ReadSqlDateTime is called with the wrong tdsType");
                    break;
            }

            return true;
        }

        internal bool TryReadSqlValueInternal(SqlBuffer value, byte tdsType, int length, TdsParserStateObject stateObj)
        {
            switch (tdsType)
            {
                case TdsEnums.SQLBIT:
                case TdsEnums.SQLBITN:
                    Debug.Assert(length == 1, "invalid length for SqlBoolean type!");
                    byte byteValue;
                    if (!stateObj.TryReadByte(out byteValue))
                    {
                        return false;
                    }
                    value.Boolean = (byteValue != 0);
                    break;

                case TdsEnums.SQLINTN:
                    if (length == 1)
                    {
                        goto case TdsEnums.SQLINT1;
                    }
                    else if (length == 2)
                    {
                        goto case TdsEnums.SQLINT2;
                    }
                    else if (length == 4)
                    {
                        goto case TdsEnums.SQLINT4;
                    }
                    else
                    {
                        goto case TdsEnums.SQLINT8;
                    }

                case TdsEnums.SQLINT1:
                    Debug.Assert(length == 1, "invalid length for SqlByte type!");
                    if (!stateObj.TryReadByte(out byteValue))
                    {
                        return false;
                    }
                    value.Byte = byteValue;
                    break;

                case TdsEnums.SQLINT2:
                    Debug.Assert(length == 2, "invalid length for SqlInt16 type!");
                    short shortValue;
                    if (!stateObj.TryReadInt16(out shortValue))
                    {
                        return false;
                    }
                    value.Int16 = shortValue;
                    break;

                case TdsEnums.SQLINT4:
                    Debug.Assert(length == 4, "invalid length for SqlInt32 type!");
                    int intValue;
                    if (!stateObj.TryReadInt32(out intValue))
                    {
                        return false;
                    }
                    value.Int32 = intValue;
                    break;

                case TdsEnums.SQLINT8:
                    Debug.Assert(length == 8, "invalid length for SqlInt64 type!");
                    long longValue;
                    if (!stateObj.TryReadInt64(out longValue))
                    {
                        return false;
                    }
                    value.Int64 = longValue;
                    break;

                case TdsEnums.SQLFLTN:
                    if (length == 4)
                    {
                        goto case TdsEnums.SQLFLT4;
                    }
                    else
                    {
                        goto case TdsEnums.SQLFLT8;
                    }

                case TdsEnums.SQLFLT4:
                    Debug.Assert(length == 4, "invalid length for SqlSingle type!");
                    float singleValue;
                    if (!stateObj.TryReadSingle(out singleValue))
                    {
                        return false;
                    }
                    value.Single = singleValue;
                    break;

                case TdsEnums.SQLFLT8:
                    Debug.Assert(length == 8, "invalid length for SqlDouble type!");
                    double doubleValue;
                    if (!stateObj.TryReadDouble(out doubleValue))
                    {
                        return false;
                    }
                    value.Double = doubleValue;
                    break;

                case TdsEnums.SQLMONEYN:
                    if (length == 4)
                    {
                        goto case TdsEnums.SQLMONEY4;
                    }
                    else
                    {
                        goto case TdsEnums.SQLMONEY;
                    }

                case TdsEnums.SQLMONEY:
                    {
                        int mid;
                        uint lo;

                        if (!stateObj.TryReadInt32(out mid))
                        {
                            return false;
                        }
                        if (!stateObj.TryReadUInt32(out lo))
                        {
                            return false;
                        }

                        long l = (((long)mid) << 0x20) + ((long)lo);

                        value.SetToMoney(l);
                        break;
                    }

                case TdsEnums.SQLMONEY4:
                    if (!stateObj.TryReadInt32(out intValue))
                    {
                        return false;
                    }
                    value.SetToMoney(intValue);
                    break;

                case TdsEnums.SQLDATETIMN:
                    if (length == 4)
                    {
                        goto case TdsEnums.SQLDATETIM4;
                    }
                    else
                    {
                        goto case TdsEnums.SQLDATETIME;
                    }

                case TdsEnums.SQLDATETIM4:
                    ushort daypartShort, timepartShort;
                    if (!stateObj.TryReadUInt16(out daypartShort))
                    {
                        return false;
                    }
                    if (!stateObj.TryReadUInt16(out timepartShort))
                    {
                        return false;
                    }
                    value.SetToDateTime(daypartShort, timepartShort * SqlDateTime.SQLTicksPerMinute);
                    break;

                case TdsEnums.SQLDATETIME:
                    int daypart;
                    uint timepart;
                    if (!stateObj.TryReadInt32(out daypart))
                    {
                        return false;
                    }
                    if (!stateObj.TryReadUInt32(out timepart))
                    {
                        return false;
                    }
                    value.SetToDateTime(daypart, (int)timepart);
                    break;

                case TdsEnums.SQLUNIQUEID:
                    {
                        Debug.Assert(length == 16, "invalid length for SqlGuid type!");

                        byte[] b = new byte[length];

                        if (!stateObj.TryReadByteArray(b, length))
                        {
                            return false;
                        }
                        value.SqlGuid = SqlTypeWorkarounds.SqlGuidCtor(b, true);
                        break;
                    }

                case TdsEnums.SQLBINARY:
                case TdsEnums.SQLBIGBINARY:
                case TdsEnums.SQLBIGVARBINARY:
                case TdsEnums.SQLVARBINARY:
                case TdsEnums.SQLIMAGE:
                    {
                        // Note: Better not come here with plp data!!
                        Debug.Assert(length <= TdsEnums.MAXSIZE);
                        byte[] b = new byte[length];
                        if (!stateObj.TryReadByteArray(b, length))
                        {
                            return false;
                        }
                        value.SqlBinary = SqlTypeWorkarounds.SqlBinaryCtor(b, true);

                        break;
                    }

                case TdsEnums.SQLVARIANT:
                    if (!TryReadSqlVariant(value, length, stateObj))
                    {
                        return false;
                    }
                    break;

                default:
                    Debug.Assert(false, "Unknown SqlType!" + tdsType.ToString(CultureInfo.InvariantCulture));
                    break;
            } // switch

            return true;
        }

        //
        // Read in a SQLVariant
        //
        // SQLVariant looks like:
        // struct
        // {
        //      BYTE TypeTag
        //      BYTE cbPropBytes
        //      BYTE[] Properties
        //      BYTE[] DataVal
        // }
        internal bool TryReadSqlVariant(SqlBuffer value, int lenTotal, TdsParserStateObject stateObj)
        {
            // get the SQLVariant type
            byte type;
            if (!stateObj.TryReadByte(out type))
            {
                return false;
            }
            ushort lenMax = 0; // maximum lenData of value inside variant

            // read cbPropBytes
            byte cbPropsActual;
            if (!stateObj.TryReadByte(out cbPropsActual))
            {
                return false;
            }
            MetaType mt = MetaType.GetSqlDataType(type, 0 /*no user datatype*/, 0 /* no lenData, non-nullable type */);
            byte cbPropsExpected = mt.PropBytes;

            int lenConsumed = TdsEnums.SQLVARIANT_SIZE + cbPropsActual; // type, count of propBytes, and actual propBytes
            int lenData = lenTotal - lenConsumed; // length of actual data

            // read known properties and skip unknown properties
            Debug.Assert(cbPropsActual >= cbPropsExpected, "cbPropsActual is less that cbPropsExpected!");

            //
            // now read the value
            //
            switch (type)
            {
                case TdsEnums.SQLBIT:
                case TdsEnums.SQLINT1:
                case TdsEnums.SQLINT2:
                case TdsEnums.SQLINT4:
                case TdsEnums.SQLINT8:
                case TdsEnums.SQLFLT4:
                case TdsEnums.SQLFLT8:
                case TdsEnums.SQLMONEY:
                case TdsEnums.SQLMONEY4:
                case TdsEnums.SQLDATETIME:
                case TdsEnums.SQLDATETIM4:
                case TdsEnums.SQLUNIQUEID:
                    if (!TryReadSqlValueInternal(value, type, lenData, stateObj))
                    {
                        return false;
                    }
                    break;

                case TdsEnums.SQLDECIMALN:
                case TdsEnums.SQLNUMERICN:
                    {
                        Debug.Assert(cbPropsExpected == 2, "SqlVariant: invalid PropBytes for decimal/numeric type!");

                        byte precision;
                        if (!stateObj.TryReadByte(out precision))
                        {
                            return false;
                        }
                        byte scale;
                        if (!stateObj.TryReadByte(out scale))
                        {
                            return false;
                        }

                        // skip over unknown properties
                        if (cbPropsActual > cbPropsExpected)
                        {
                            if (!stateObj.TrySkipBytes(cbPropsActual - cbPropsExpected))
                            {
                                return false;
                            }
                        }

                        if (!TryReadSqlDecimal(value, TdsEnums.MAX_NUMERIC_LEN, precision, scale, stateObj))
                        {
                            return false;
                        }
                        break;
                    }

                case TdsEnums.SQLBIGBINARY:
                case TdsEnums.SQLBIGVARBINARY:
                    //Debug.Assert(TdsEnums.VARNULL == lenData, "SqlVariant: data length for Binary indicates null?");
                    Debug.Assert(cbPropsExpected == 2, "SqlVariant: invalid PropBytes for binary type!");

                    if (!stateObj.TryReadUInt16(out lenMax))
                    {
                        return false;
                    }
                    Debug.Assert(lenMax != TdsEnums.SQL_USHORTVARMAXLEN, "bigvarbinary(max) in a sqlvariant");

                    // skip over unknown properties
                    if (cbPropsActual > cbPropsExpected)
                    {
                        if (!stateObj.TrySkipBytes(cbPropsActual - cbPropsExpected))
                        {
                            return false;
                        }
                    }

                    goto case TdsEnums.SQLBIT;

                case TdsEnums.SQLBIGCHAR:
                case TdsEnums.SQLBIGVARCHAR:
                case TdsEnums.SQLNCHAR:
                case TdsEnums.SQLNVARCHAR:
                    {
                        Debug.Assert(cbPropsExpected == 7, "SqlVariant: invalid PropBytes for character type!");

                        SqlCollation collation;
                        if (!TryProcessCollation(stateObj, out collation))
                        {
                            return false;
                        }

                        if (!stateObj.TryReadUInt16(out lenMax))
                        {
                            return false;
                        }
                        Debug.Assert(lenMax != TdsEnums.SQL_USHORTVARMAXLEN, "bigvarchar(max) or nvarchar(max) in a sqlvariant");

                        // skip over unknown properties
                        if (cbPropsActual > cbPropsExpected)
                        {
                            if (!stateObj.TrySkipBytes(cbPropsActual - cbPropsExpected))
                            {
                                return false;
                            }
                        }

                        Encoding encoding = Encoding.GetEncoding(GetCodePage(collation, stateObj));
                        if (!TryReadSqlStringValue(value, type, lenData, encoding, false, stateObj))
                        {
                            return false;
                        }
                        break;
                    }
                case TdsEnums.SQLDATE:
                    if (!TryReadSqlDateTime(value, type, lenData, 0, stateObj))
                    {
                        return false;
                    }
                    break;

                case TdsEnums.SQLTIME:
                case TdsEnums.SQLDATETIME2:
                case TdsEnums.SQLDATETIMEOFFSET:
                    {
                        Debug.Assert(cbPropsExpected == 1, "SqlVariant: invalid PropBytes for time/datetime2/datetimeoffset type!");

                        byte scale;
                        if (!stateObj.TryReadByte(out scale))
                        {
                            return false;
                        }

                        // skip over unknown properties
                        if (cbPropsActual > cbPropsExpected)
                        {
                            if (!stateObj.TrySkipBytes(cbPropsActual - cbPropsExpected))
                            {
                                return false;
                            }
                        }

                        if (!TryReadSqlDateTime(value, type, lenData, scale, stateObj))
                        {
                            return false;
                        }
                        break;
                    }

                default:
                    Debug.Assert(false, "Unknown tds type in SqlVariant!" + type.ToString(CultureInfo.InvariantCulture));
                    break;
            } // switch

            return true;
        }

        //
        // Translates a com+ object -> SqlVariant
        // when the type is ambiguous, we always convert to the bigger type
        // note that we also write out the maxlen and actuallen members (4 bytes each)
        // in addition to the SQLVariant structure
        //
        internal Task WriteSqlVariantValue(object value, int length, int offset, TdsParserStateObject stateObj, bool canAccumulate = true)
        {
            // handle null values
            if (ADP.IsNull(value))
            {
                WriteInt(TdsEnums.FIXEDNULL, stateObj); //maxlen
                WriteInt(TdsEnums.FIXEDNULL, stateObj); //actuallen
                return null;
            }

            MetaType mt = MetaType.GetMetaTypeFromValue(value);

            // Special case data type correction for SqlMoney inside a SqlVariant.
            if ((TdsEnums.SQLNUMERICN == mt.TDSType) && (8 == length))
            {
                // The caller will coerce all SqlTypes to native CLR types, which means SqlMoney will 
                // coerce to decimal/SQLNUMERICN (via SqlMoney.Value call).  In the case where the original 
                // value was SqlMoney the caller will also pass in the metadata length for the SqlMoney type 
                // which is 8 bytes.  To honor the intent of the caller here we coerce this special case 
                // input back to SqlMoney from decimal/SQLNUMERICN.
                mt = MetaType.GetMetaTypeFromValue(new SqlMoney((decimal)value));
            }

            if (mt.IsAnsiType)
            {
                length = GetEncodingCharLength((string)value, length, 0, _defaultEncoding);
            }

            // max and actual len are equal to
            // SQLVARIANTSIZE {type (1 byte) + cbPropBytes (1 byte)} + cbPropBytes + length (actual length of data in bytes)
            WriteInt(TdsEnums.SQLVARIANT_SIZE + mt.PropBytes + length, stateObj); // maxLen
            WriteInt(TdsEnums.SQLVARIANT_SIZE + mt.PropBytes + length, stateObj); // actualLen

            // write the SQLVariant header (type and cbPropBytes)
            stateObj.WriteByte(mt.TDSType);
            stateObj.WriteByte(mt.PropBytes);

            // now write the actual PropBytes and data
            switch (mt.TDSType)
            {
                case TdsEnums.SQLFLT4:
                    WriteFloat((float)value, stateObj);
                    break;

                case TdsEnums.SQLFLT8:
                    WriteDouble((double)value, stateObj);
                    break;

                case TdsEnums.SQLINT8:
                    WriteLong((long)value, stateObj);
                    break;

                case TdsEnums.SQLINT4:
                    WriteInt((int)value, stateObj);
                    break;

                case TdsEnums.SQLINT2:
                    WriteShort((short)value, stateObj);
                    break;

                case TdsEnums.SQLINT1:
                    stateObj.WriteByte((byte)value);
                    break;

                case TdsEnums.SQLBIT:
                    if ((bool)value == true)
                        stateObj.WriteByte(1);
                    else
                        stateObj.WriteByte(0);

                    break;

                case TdsEnums.SQLBIGVARBINARY:
                    {
                        byte[] b = (byte[])value;

                        WriteShort(length, stateObj); // propbytes: varlen
                        return stateObj.WriteByteArray(b, length, offset, canAccumulate);
                    }

                case TdsEnums.SQLBIGVARCHAR:
                    {
                        string s = (string)value;

                        WriteUnsignedInt(_defaultCollation.info, stateObj); // propbytes: collation.Info
                        stateObj.WriteByte(_defaultCollation.sortId); // propbytes: collation.SortId
                        WriteShort(length, stateObj); // propbyte: varlen
                        return WriteEncodingChar(s, _defaultEncoding, stateObj, canAccumulate);
                    }

                case TdsEnums.SQLUNIQUEID:
                    {
                        System.Guid guid = (System.Guid)value;
                        Span<byte> b = stackalloc byte[16];
                        TdsParser.FillGuidBytes(guid, b);
                        Debug.Assert((length == b.Length) && (length == 16), "Invalid length for guid type in com+ object");
                        stateObj.WriteByteSpan(b);
                        break;
                    }

                case TdsEnums.SQLNVARCHAR:
                    {
                        string s = (string)value;

                        WriteUnsignedInt(_defaultCollation.info, stateObj); // propbytes: collation.Info
                        stateObj.WriteByte(_defaultCollation.sortId); // propbytes: collation.SortId
                        WriteShort(length, stateObj); // propbyte: varlen

                        // string takes cchar, not cbyte so convert
                        length >>= 1;
                        return WriteString(s, length, offset, stateObj, canAccumulate);
                    }

                case TdsEnums.SQLDATETIME:
                    {
                        TdsDateTime dt = MetaType.FromDateTime((DateTime)value, 8);

                        WriteInt(dt.days, stateObj);
                        WriteInt(dt.time, stateObj);
                        break;
                    }

                case TdsEnums.SQLMONEY:
                    {
                        WriteCurrency((decimal)value, 8, stateObj);
                        break;
                    }

                case TdsEnums.SQLNUMERICN:
                    {
                        stateObj.WriteByte(mt.Precision); //propbytes: precision
                        stateObj.WriteByte((byte)((decimal.GetBits((decimal)value)[3] & 0x00ff0000) >> 0x10)); // propbytes: scale
                        WriteDecimal((decimal)value, stateObj);
                        break;
                    }

                case TdsEnums.SQLTIME:
                    stateObj.WriteByte(mt.Scale); //propbytes: scale
                    WriteTime((TimeSpan)value, mt.Scale, length, stateObj);
                    break;

                case TdsEnums.SQLDATETIMEOFFSET:
                    stateObj.WriteByte(mt.Scale); //propbytes: scale
                    WriteDateTimeOffset((DateTimeOffset)value, mt.Scale, length, stateObj);
                    break;

                default:
                    Debug.Assert(false, "unknown tds type for sqlvariant!");
                    break;
            } // switch
            // return point for accumulated writes, note: non-accumulated writes returned from their case statements
            return null;
        }

        // todo: since we now know the difference between SqlWriteVariantValue and SqlWriteRowDataVariant we should consider
        // combining these tow methods.

        //
        // Translates a com+ object -> SqlVariant
        // when the type is ambiguous, we always convert to the bigger type
        // note that we also write out the maxlen and actuallen members (4 bytes each)
        // in addition to the SQLVariant structure
        //
        // Devnote: DataRows are preceded by Metadata. The Metadata includes the MaxLen value.
        // Therefore the sql_variant value must not include the MaxLength. This is the major difference
        // between this method and WriteSqlVariantValue above.
        //
        internal Task WriteSqlVariantDataRowValue(object value, TdsParserStateObject stateObj, bool canAccumulate = true)
        {
            // handle null values
            if ((null == value) || (DBNull.Value == value))
            {
                WriteInt(TdsEnums.FIXEDNULL, stateObj);
                return null;
            }

            MetaType metatype = MetaType.GetMetaTypeFromValue(value);
            int length = 0;

            if (metatype.IsAnsiType)
            {
                length = GetEncodingCharLength((string)value, length, 0, _defaultEncoding);
            }

            switch (metatype.TDSType)
            {
                case TdsEnums.SQLFLT4:
                    WriteSqlVariantHeader(6, metatype.TDSType, metatype.PropBytes, stateObj);
                    WriteFloat((float)value, stateObj);
                    break;

                case TdsEnums.SQLFLT8:
                    WriteSqlVariantHeader(10, metatype.TDSType, metatype.PropBytes, stateObj);
                    WriteDouble((double)value, stateObj);
                    break;

                case TdsEnums.SQLINT8:
                    WriteSqlVariantHeader(10, metatype.TDSType, metatype.PropBytes, stateObj);
                    WriteLong((long)value, stateObj);
                    break;

                case TdsEnums.SQLINT4:
                    WriteSqlVariantHeader(6, metatype.TDSType, metatype.PropBytes, stateObj);
                    WriteInt((int)value, stateObj);
                    break;

                case TdsEnums.SQLINT2:
                    WriteSqlVariantHeader(4, metatype.TDSType, metatype.PropBytes, stateObj);
                    WriteShort((short)value, stateObj);
                    break;

                case TdsEnums.SQLINT1:
                    WriteSqlVariantHeader(3, metatype.TDSType, metatype.PropBytes, stateObj);
                    stateObj.WriteByte((byte)value);
                    break;

                case TdsEnums.SQLBIT:
                    WriteSqlVariantHeader(3, metatype.TDSType, metatype.PropBytes, stateObj);
                    if ((bool)value == true)
                        stateObj.WriteByte(1);
                    else
                        stateObj.WriteByte(0);

                    break;

                case TdsEnums.SQLBIGVARBINARY:
                    {
                        byte[] b = (byte[])value;

                        length = b.Length;
                        WriteSqlVariantHeader(4 + length, metatype.TDSType, metatype.PropBytes, stateObj);
                        WriteShort(length, stateObj); // propbytes: varlen
                        return stateObj.WriteByteArray(b, length, 0, canAccumulate);
                    }

                case TdsEnums.SQLBIGVARCHAR:
                    {
                        string s = (string)value;

                        length = s.Length;
                        WriteSqlVariantHeader(9 + length, metatype.TDSType, metatype.PropBytes, stateObj);
                        WriteUnsignedInt(_defaultCollation.info, stateObj); // propbytes: collation.Info
                        stateObj.WriteByte(_defaultCollation.sortId); // propbytes: collation.SortId
                        WriteShort(length, stateObj);
                        return WriteEncodingChar(s, _defaultEncoding, stateObj, canAccumulate);
                    }

                case TdsEnums.SQLUNIQUEID:
                    {
                        System.Guid guid = (System.Guid)value;

                        Span<byte> b = stackalloc byte[16];
                        FillGuidBytes(guid, b);
                        length = b.Length;
                        Debug.Assert(length == 16, "Invalid length for guid type in com+ object");
                        WriteSqlVariantHeader(18, metatype.TDSType, metatype.PropBytes, stateObj);
                        stateObj.WriteByteSpan(b);

                        break;
                    }

                case TdsEnums.SQLNVARCHAR:
                    {
                        string s = (string)value;

                        length = s.Length * 2;
                        WriteSqlVariantHeader(9 + length, metatype.TDSType, metatype.PropBytes, stateObj);
                        WriteUnsignedInt(_defaultCollation.info, stateObj); // propbytes: collation.Info
                        stateObj.WriteByte(_defaultCollation.sortId); // propbytes: collation.SortId
                        WriteShort(length, stateObj); // propbyte: varlen

                        // string takes cchar, not cbyte so convert
                        length >>= 1;
                        return WriteString(s, length, 0, stateObj, canAccumulate);
                    }

                case TdsEnums.SQLDATETIME:
                    {
                        TdsDateTime dt = MetaType.FromDateTime((DateTime)value, 8);

                        WriteSqlVariantHeader(10, metatype.TDSType, metatype.PropBytes, stateObj);
                        WriteInt(dt.days, stateObj);
                        WriteInt(dt.time, stateObj);
                        break;
                    }

                case TdsEnums.SQLMONEY:
                    {
                        WriteSqlVariantHeader(10, metatype.TDSType, metatype.PropBytes, stateObj);
                        WriteCurrency((decimal)value, 8, stateObj);
                        break;
                    }

                case TdsEnums.SQLNUMERICN:
                    {
                        WriteSqlVariantHeader(21, metatype.TDSType, metatype.PropBytes, stateObj);
                        stateObj.WriteByte(metatype.Precision); //propbytes: precision
                        stateObj.WriteByte((byte)((decimal.GetBits((decimal)value)[3] & 0x00ff0000) >> 0x10)); // propbytes: scale
                        WriteDecimal((decimal)value, stateObj);
                        break;
                    }

                case TdsEnums.SQLTIME:
                    WriteSqlVariantHeader(8, metatype.TDSType, metatype.PropBytes, stateObj);
                    stateObj.WriteByte(metatype.Scale); //propbytes: scale
                    WriteTime((TimeSpan)value, metatype.Scale, 5, stateObj);
                    break;

                case TdsEnums.SQLDATETIMEOFFSET:
                    WriteSqlVariantHeader(13, metatype.TDSType, metatype.PropBytes, stateObj);
                    stateObj.WriteByte(metatype.Scale); //propbytes: scale
                    WriteDateTimeOffset((DateTimeOffset)value, metatype.Scale, 10, stateObj);
                    break;

                default:
                    Debug.Assert(false, "unknown tds type for sqlvariant!");
                    break;
            } // switch
            // return point for accumulated writes, note: non-accumulated writes returned from their case statements
            return null;
        }

        internal void WriteSqlVariantHeader(int length, byte tdstype, byte propbytes, TdsParserStateObject stateObj)
        {
            WriteInt(length, stateObj);
            stateObj.WriteByte(tdstype);
            stateObj.WriteByte(propbytes);
        }

        internal void WriteSqlVariantDateTime2(DateTime value, TdsParserStateObject stateObj)
        {
            MSS.SmiMetaData dateTime2MetaData = MSS.SmiMetaData.DefaultDateTime2;
            // NOTE: 3 bytes added here to support additional header information for variant - internal type, scale prop, scale
            WriteSqlVariantHeader((int)(dateTime2MetaData.MaxLength + 3), TdsEnums.SQLDATETIME2, 1 /* one scale prop */, stateObj);
            stateObj.WriteByte(dateTime2MetaData.Scale); //scale property
            WriteDateTime2(value, dateTime2MetaData.Scale, (int)(dateTime2MetaData.MaxLength), stateObj);
        }

        internal void WriteSqlVariantDate(DateTime value, TdsParserStateObject stateObj)
        {
            MSS.SmiMetaData dateMetaData = MSS.SmiMetaData.DefaultDate;
            // NOTE: 2 bytes added here to support additional header information for variant - internal type, scale prop (ignoring scale here)
            WriteSqlVariantHeader((int)(dateMetaData.MaxLength + 2), TdsEnums.SQLDATE, 0 /* one scale prop */, stateObj);
            WriteDate(value, stateObj);
        }

        private void WriteSqlMoney(SqlMoney value, int length, TdsParserStateObject stateObj)
        {
            int[] bits = decimal.GetBits(value.Value);

            // this decimal should be scaled by 10000 (regardless of what the incoming decimal was scaled by)
            bool isNeg = (0 != (bits[3] & unchecked((int)0x80000000)));
            long l = ((long)(uint)bits[1]) << 0x20 | (uint)bits[0];

            if (isNeg)
                l = -l;

            if (length == 4)
            {
                decimal decimalValue = value.Value;

                // validate the value can be represented as a small money
                if (decimalValue < TdsEnums.SQL_SMALL_MONEY_MIN || decimalValue > TdsEnums.SQL_SMALL_MONEY_MAX)
                {
                    throw SQL.MoneyOverflow(decimalValue.ToString(CultureInfo.InvariantCulture));
                }

                WriteInt((int)l, stateObj);
            }
            else
            {
                WriteInt((int)(l >> 0x20), stateObj);
                WriteInt((int)l, stateObj);
            }
        }

        private void WriteCurrency(decimal value, int length, TdsParserStateObject stateObj)
        {
            SqlMoney m = new SqlMoney(value);
            int[] bits = decimal.GetBits(m.Value);

            // this decimal should be scaled by 10000 (regardless of what the incoming decimal was scaled by)
            bool isNeg = (0 != (bits[3] & unchecked((int)0x80000000)));
            long l = ((long)(uint)bits[1]) << 0x20 | (uint)bits[0];

            if (isNeg)
                l = -l;

            if (length == 4)
            {
                // validate the value can be represented as a small money
                if (value < TdsEnums.SQL_SMALL_MONEY_MIN || value > TdsEnums.SQL_SMALL_MONEY_MAX)
                {
                    throw SQL.MoneyOverflow(value.ToString(CultureInfo.InvariantCulture));
                }

                WriteInt((int)l, stateObj);
            }
            else
            {
                WriteInt((int)(l >> 0x20), stateObj);
                WriteInt((int)l, stateObj);
            }
        }

        private void WriteDate(DateTime value, TdsParserStateObject stateObj)
        {
            long days = value.Subtract(DateTime.MinValue).Days;
            WritePartialLong(days, 3, stateObj);
        }

        private void WriteTime(TimeSpan value, byte scale, int length, TdsParserStateObject stateObj)
        {
            if (0 > value.Ticks || value.Ticks >= TimeSpan.TicksPerDay)
            {
                throw SQL.TimeOverflow(value.ToString());
            }
            long time = value.Ticks / TdsEnums.TICKS_FROM_SCALE[scale];
            WritePartialLong(time, length, stateObj);
        }

        private void WriteDateTime2(DateTime value, byte scale, int length, TdsParserStateObject stateObj)
        {
            long time = value.TimeOfDay.Ticks / TdsEnums.TICKS_FROM_SCALE[scale]; // DateTime.TimeOfDay always returns a valid TimeSpan for Time
            WritePartialLong(time, length - 3, stateObj);
            WriteDate(value, stateObj);
        }

        private void WriteDateTimeOffset(DateTimeOffset value, byte scale, int length, TdsParserStateObject stateObj)
        {
            WriteDateTime2(value.UtcDateTime, scale, length - 2, stateObj);
            short offset = (short)value.Offset.TotalMinutes;
            stateObj.WriteByte((byte)(offset & 0xff));
            stateObj.WriteByte((byte)((offset >> 8) & 0xff));
        }

        private bool TryReadSqlDecimal(SqlBuffer value, int length, byte precision, byte scale, TdsParserStateObject stateObj)
        {
            byte byteValue;
            if (!stateObj.TryReadByte(out byteValue))
            {
                return false;
            }
            bool fPositive = (1 == byteValue);

            length = checked((int)length - 1);

            int[] bits;
            if (!TryReadDecimalBits(length, stateObj, out bits))
            {
                return false;
            }

            value.SetToDecimal(precision, scale, fPositive, bits);
            return true;
        }

        // @devnote: length should be size of decimal without the sign
        // @devnote: sign should have already been read off the wire
        private bool TryReadDecimalBits(int length, TdsParserStateObject stateObj, out int[] bits)
        {
            bits = stateObj._decimalBits; // used alloc'd array if we have one already
            int i;

            if (null == bits)
            {
                bits = new int[4];
                stateObj._decimalBits = bits;
            }
            else
            {
                for (i = 0; i < bits.Length; i++)
                    bits[i] = 0;
            }

            Debug.Assert((length > 0) &&
                         (length <= TdsEnums.MAX_NUMERIC_LEN - 1) &&
                         (length % 4 == 0), "decimal should have 4, 8, 12, or 16 bytes of data");

            int decLength = length >> 2;

            for (i = 0; i < decLength; i++)
            {
                // up to 16 bytes of data following the sign byte
                if (!stateObj.TryReadInt32(out bits[i]))
                {
                    return false;
                }
            }

            return true;
        }

        internal static SqlDecimal AdjustSqlDecimalScale(SqlDecimal d, int newScale)
        {
            if (d.Scale != newScale)
            {
                return SqlDecimal.AdjustScale(d, newScale - d.Scale, false /* Don't round, truncate. */);
            }

            return d;
        }

        internal static decimal AdjustDecimalScale(decimal value, int newScale)
        {
            int oldScale = (decimal.GetBits(value)[3] & 0x00ff0000) >> 0x10;

            if (newScale != oldScale)
            {
                SqlDecimal num = new SqlDecimal(value);

                num = SqlDecimal.AdjustScale(num, newScale - oldScale, false /* Don't round, truncate.  */);
                return num.Value;
            }

            return value;
        }

        internal void WriteSqlDecimal(SqlDecimal d, TdsParserStateObject stateObj)
        {
            // sign
            if (d.IsPositive)
                stateObj.WriteByte(1);
            else
                stateObj.WriteByte(0);

            uint data1, data2, data3, data4;
            SqlTypeWorkarounds.SqlDecimalExtractData(d, out data1, out data2, out data3, out data4);
            WriteUnsignedInt(data1, stateObj);
            WriteUnsignedInt(data2, stateObj);
            WriteUnsignedInt(data3, stateObj);
            WriteUnsignedInt(data4, stateObj);
        }

        private void WriteDecimal(decimal value, TdsParserStateObject stateObj)
        {
            stateObj._decimalBits = decimal.GetBits(value);
            Debug.Assert(null != stateObj._decimalBits, "decimalBits should be filled in at TdsExecuteRPC time");

            /*
             Returns a binary representation of a Decimal. The return value is an integer
             array with four elements. Elements 0, 1, and 2 contain the low, middle, and
             high 32 bits of the 96-bit integer part of the Decimal. Element 3 contains
             the scale factor and sign of the Decimal: bits 0-15 (the lower word) are
             unused; bits 16-23 contain a value between 0 and 28, indicating the power of
             10 to divide the 96-bit integer part by to produce the Decimal value; bits 24-
             30 are unused; and finally bit 31 indicates the sign of the Decimal value, 0
             meaning positive and 1 meaning negative.

             SQLDECIMAL/SQLNUMERIC has a byte stream of:
             struct {
                 BYTE sign; // 1 if positive, 0 if negative
                 BYTE data[];
             }

             For TDS 7.0 and above, there are always 17 bytes of data
            */

            // write the sign (note that COM and SQL are opposite)
            if (0x80000000 == (stateObj._decimalBits[3] & 0x80000000))
                stateObj.WriteByte(0);
            else
                stateObj.WriteByte(1);

            WriteInt(stateObj._decimalBits[0], stateObj);
            WriteInt(stateObj._decimalBits[1], stateObj);
            WriteInt(stateObj._decimalBits[2], stateObj);
            WriteInt(0, stateObj);
        }

        private void WriteIdentifier(string s, TdsParserStateObject stateObj)
        {
            if (null != s)
            {
                stateObj.WriteByte(checked((byte)s.Length));
                WriteString(s, stateObj);
            }
            else
            {
                stateObj.WriteByte((byte)0);
            }
        }

        private void WriteIdentifierWithShortLength(string s, TdsParserStateObject stateObj)
        {
            if (null != s)
            {
                WriteShort(checked((short)s.Length), stateObj);
                WriteString(s, stateObj);
            }
            else
            {
                WriteShort(0, stateObj);
            }
        }

        private Task WriteString(string s, TdsParserStateObject stateObj, bool canAccumulate = true)
        {
            return WriteString(s, s.Length, 0, stateObj, canAccumulate);
        }

        internal Task WriteCharArray(char[] carr, int length, int offset, TdsParserStateObject stateObj, bool canAccumulate = true)
        {
            int cBytes = ADP.CharSize * length;

            // Perf shortcut: If it fits, write directly to the outBuff
            if (cBytes < (stateObj._outBuff.Length - stateObj._outBytesUsed))
            {
                CopyCharsToBytes(carr, offset, stateObj._outBuff, stateObj._outBytesUsed, length);
                stateObj._outBytesUsed += cBytes;
                return null;
            }
            else
            {
                if (stateObj._bTmp == null || stateObj._bTmp.Length < cBytes)
                {
                    stateObj._bTmp = new byte[cBytes];
                }

                CopyCharsToBytes(carr, offset, stateObj._bTmp, 0, length);
                return stateObj.WriteByteArray(stateObj._bTmp, cBytes, 0, canAccumulate);
            }
        }

        internal Task WriteString(string s, int length, int offset, TdsParserStateObject stateObj, bool canAccumulate = true)
        {
            int cBytes = ADP.CharSize * length;

            // Perf shortcut: If it fits, write directly to the outBuff
            if (cBytes < (stateObj._outBuff.Length - stateObj._outBytesUsed))
            {
                CopyStringToBytes(s, offset, stateObj._outBuff, stateObj._outBytesUsed, length);
                stateObj._outBytesUsed += cBytes;
                return null;
            }
            else
            {
                if (stateObj._bTmp == null || stateObj._bTmp.Length < cBytes)
                {
                    stateObj._bTmp = new byte[cBytes];
                }

                CopyStringToBytes(s, offset, stateObj._bTmp, 0, length);
                return stateObj.WriteByteArray(stateObj._bTmp, cBytes, 0, canAccumulate);
            }
        }


        private static void CopyCharsToBytes(char[] source, int sourceOffset, byte[] dest, int destOffset, int charLength)
        {
            Buffer.BlockCopy(source, sourceOffset, dest, destOffset, charLength * ADP.CharSize);
        }

        private static void CopyStringToBytes(string source, int sourceOffset, byte[] dest, int destOffset, int charLength)
        {
            Encoding.Unicode.GetBytes(source, sourceOffset, charLength, dest, destOffset);
        }

        private Task WriteEncodingChar(string s, Encoding encoding, TdsParserStateObject stateObj, bool canAccumulate = true)
        {
            return WriteEncodingChar(s, s.Length, 0, encoding, stateObj, canAccumulate);
        }

        private Task WriteEncodingChar(string s, int numChars, int offset, Encoding encoding, TdsParserStateObject stateObj, bool canAccumulate = true)
        {
            char[] charData;
            byte[] byteData;

            // if hitting 7.0 server, encoding will be null in metadata for columns or return values since
            // 7.0 has no support for multiple code pages in data - single code page support only
            if (encoding == null)
                encoding = _defaultEncoding;

            charData = s.ToCharArray(offset, numChars);

            // Optimization: if the entire string fits in the current buffer, then copy it directly
            int bytesLeft = stateObj._outBuff.Length - stateObj._outBytesUsed;
            if ((numChars <= bytesLeft) && (encoding.GetMaxByteCount(charData.Length) <= bytesLeft))
            {
                int bytesWritten = encoding.GetBytes(charData, 0, charData.Length, stateObj._outBuff, stateObj._outBytesUsed);
                stateObj._outBytesUsed += bytesWritten;
                return null;
            }
            else
            {
                byteData = encoding.GetBytes(charData, 0, numChars);
                Debug.Assert(byteData != null, "no data from encoding");
                return stateObj.WriteByteArray(byteData, byteData.Length, 0, canAccumulate);
            }
        }

        internal int GetEncodingCharLength(string value, int numChars, int charOffset, Encoding encoding)
        {
            if (value == null || value == ADP.StrEmpty)
            {
                return 0;
            }

            // if hitting 7.0 server, encoding will be null in metadata for columns or return values since
            // 7.0 has no support for multiple code pages in data - single code page support only
            if (encoding == null)
            {
                if (null == _defaultEncoding)
                {
                    ThrowUnsupportedCollationEncountered(null);
                }

                encoding = _defaultEncoding;
            }

            char[] charData = value.ToCharArray(charOffset, numChars);

            return encoding.GetByteCount(charData, 0, numChars);
        }

        //
        // Returns the data stream length of the data identified by tds type or SqlMetaData returns
        // Returns either the total size or the size of the first chunk for partially length prefixed types.
        //
        internal bool TryGetDataLength(SqlMetaDataPriv colmeta, TdsParserStateObject stateObj, out ulong length)
        {
            // Handle Yukon specific tokens
            if (colmeta.metaType.IsPlp)
            {
                Debug.Assert(colmeta.tdsType == TdsEnums.SQLXMLTYPE ||
                             colmeta.tdsType == TdsEnums.SQLBIGVARCHAR ||
                             colmeta.tdsType == TdsEnums.SQLBIGVARBINARY ||
                             colmeta.tdsType == TdsEnums.SQLNVARCHAR ||
                             // Large UDTs is WinFS-only
                             colmeta.tdsType == TdsEnums.SQLUDT,
                             "GetDataLength:Invalid streaming datatype");
                return stateObj.TryReadPlpLength(true, out length);
            }
            else
            {
                int intLength;
                if (!TryGetTokenLength(colmeta.tdsType, stateObj, out intLength))
                {
                    length = 0;
                    return false;
                }
                length = (ulong)intLength;
                return true;
            }
        }

        //
        // returns the token length of the token or tds type
        // Returns -1 for partially length prefixed (plp) types for metadata info.
        // DOES NOT handle plp data streams correctly!!!
        // Plp data streams length information should be obtained from GetDataLength
        //
        internal bool TryGetTokenLength(byte token, TdsParserStateObject stateObj, out int tokenLength)
        {
            Debug.Assert(token != 0, "0 length token!");

            switch (token)
            { // rules about SQLLenMask no longer apply to new tokens (as of 7.4)
                case TdsEnums.SQLFEATUREEXTACK:
                    tokenLength = -1;
                    return true;
                case TdsEnums.SQLSESSIONSTATE:
                    return stateObj.TryReadInt32(out tokenLength);
            }

            {
                if (token == TdsEnums.SQLUDT)
                { // special case for UDTs
                    tokenLength = -1; // Should we return -1 or not call GetTokenLength for UDTs?
                    return true;
                }
                else if (token == TdsEnums.SQLRETURNVALUE)
                {
                    tokenLength = -1; // In Yukon, the RETURNVALUE token stream no longer has length
                    return true;
                }
                else if (token == TdsEnums.SQLXMLTYPE)
                {
                    ushort value;
                    if (!stateObj.TryReadUInt16(out value))
                    {
                        tokenLength = 0;
                        return false;
                    }
                    tokenLength = (int)value;
                    Debug.Assert(tokenLength == TdsEnums.SQL_USHORTVARMAXLEN, "Invalid token stream for xml datatype");
                    return true;
                }
            }

            switch (token & TdsEnums.SQLLenMask)
            {
                case TdsEnums.SQLFixedLen:
                    tokenLength = ((0x01 << ((token & 0x0c) >> 2))) & 0xff;
                    return true;
                case TdsEnums.SQLZeroLen:
                    tokenLength = 0;
                    return true;
                case TdsEnums.SQLVarLen:
                case TdsEnums.SQLVarCnt:
                    if (0 != (token & 0x80))
                    {
                        ushort value;
                        if (!stateObj.TryReadUInt16(out value))
                        {
                            tokenLength = 0;
                            return false;
                        }
                        tokenLength = value;
                        return true;
                    }
                    else if (0 == (token & 0x0c))
                    {
                        if (!stateObj.TryReadInt32(out tokenLength))
                        {
                            return false;
                        }
                        return true;
                    }
                    else
                    {
                        byte value;
                        if (!stateObj.TryReadByte(out value))
                        {
                            tokenLength = 0;
                            return false;
                        }
                        tokenLength = value;
                        return true;
                    }
                default:
                    Debug.Assert(false, "Unknown token length!");
                    tokenLength = 0;
                    return true;
            }
        }

        private void ProcessAttention(TdsParserStateObject stateObj)
        {
            if (_state == TdsParserState.Closed || _state == TdsParserState.Broken)
            {
                return;
            }
            Debug.Assert(stateObj._attentionSent, "invalid attempt to ProcessAttention, attentionSent == false!");

            // Attention processing scenarios:
            // 1) EOM packet with header ST_AACK bit plus DONE with status DONE_ATTN
            // 2) Packet without ST_AACK header bit but has DONE with status DONE_ATTN
            // 3) Secondary timeout occurs while reading, break connection

            // Since errors can occur and we need to cancel prior to throwing those errors, we
            // cache away error state and then process TDS for the attention.  We restore those
            // errors after processing.
            stateObj.StoreErrorAndWarningForAttention();

            try
            {
                // Call run loop to process looking for attention ack.
                Run(RunBehavior.Attention, null, null, null, stateObj);
            }
            catch (Exception e)
            {
                if (!ADP.IsCatchableExceptionType(e))
                {
                    throw;
                }

                // If an exception occurs - break the connection.
                // Attention error will not be thrown in this case by Run(), but other failures may.
                _state = TdsParserState.Broken;
                _connHandler.BreakConnection();

                throw;
            }

            stateObj.RestoreErrorAndWarningAfterAttention();

            Debug.Assert(!stateObj._attentionSent, "Invalid attentionSent state at end of ProcessAttention");
        }

        private static int StateValueLength(int dataLen)
        {
            return dataLen < 0xFF ? (dataLen + 1) : (dataLen + 5);
        }

        internal int WriteSessionRecoveryFeatureRequest(SessionData reconnectData, bool write /* if false just calculates the length */)
        {
            int len = 1;
            if (write)
            {
                _physicalStateObj.WriteByte(TdsEnums.FEATUREEXT_SRECOVERY);
            }
            if (reconnectData == null)
            {
                if (write)
                {
                    WriteInt(0, _physicalStateObj);
                }
                len += 4;
            }
            else
            {
                Debug.Assert(reconnectData._unrecoverableStatesCount == 0, "Unrecoverable state count should be 0");
                int initialLength = 0; // sizeof(DWORD) - length itself
                initialLength += 1 + 2 * TdsParserStaticMethods.NullAwareStringLength(reconnectData._initialDatabase);
                initialLength += 1 + 2 * TdsParserStaticMethods.NullAwareStringLength(reconnectData._initialLanguage);
                initialLength += (reconnectData._initialCollation == null) ? 1 : 6;
                for (int i = 0; i < SessionData._maxNumberOfSessionStates; i++)
                {
                    if (reconnectData._initialState[i] != null)
                    {
                        initialLength += 1 /* StateId*/ + StateValueLength(reconnectData._initialState[i].Length);
                    }
                }
                int currentLength = 0; // sizeof(DWORD) - length itself                
                currentLength += 1 + 2 * (reconnectData._initialDatabase == reconnectData._database ? 0 : TdsParserStaticMethods.NullAwareStringLength(reconnectData._database));
                currentLength += 1 + 2 * (reconnectData._initialLanguage == reconnectData._language ? 0 : TdsParserStaticMethods.NullAwareStringLength(reconnectData._language));
                currentLength += (reconnectData._collation != null && !SqlCollation.AreSame(reconnectData._collation, reconnectData._initialCollation)) ? 6 : 1;
                bool[] writeState = new bool[SessionData._maxNumberOfSessionStates];
                for (int i = 0; i < SessionData._maxNumberOfSessionStates; i++)
                {
                    if (reconnectData._delta[i] != null)
                    {
                        Debug.Assert(reconnectData._delta[i]._recoverable, "State should be recoverable");
                        writeState[i] = true;
                        if (reconnectData._initialState[i] != null && reconnectData._initialState[i].Length == reconnectData._delta[i]._dataLength)
                        {
                            writeState[i] = false;
                            for (int j = 0; j < reconnectData._delta[i]._dataLength; j++)
                            {
                                if (reconnectData._initialState[i][j] != reconnectData._delta[i]._data[j])
                                {
                                    writeState[i] = true;
                                    break;
                                }
                            }
                        }
                        if (writeState[i])
                        {
                            currentLength += 1 /* StateId*/ + StateValueLength(reconnectData._delta[i]._dataLength);
                        }
                    }
                }
                if (write)
                {
                    WriteInt(8 + initialLength + currentLength, _physicalStateObj); // length of data w/o total length (initial + current + 2 * sizeof(DWORD))
                    WriteInt(initialLength, _physicalStateObj);
                    WriteIdentifier(reconnectData._initialDatabase, _physicalStateObj);
                    WriteCollation(reconnectData._initialCollation, _physicalStateObj);
                    WriteIdentifier(reconnectData._initialLanguage, _physicalStateObj);
                    for (int i = 0; i < SessionData._maxNumberOfSessionStates; i++)
                    {
                        if (reconnectData._initialState[i] != null)
                        {
                            _physicalStateObj.WriteByte((byte)i);
                            if (reconnectData._initialState[i].Length < 0xFF)
                            {
                                _physicalStateObj.WriteByte((byte)reconnectData._initialState[i].Length);
                            }
                            else
                            {
                                _physicalStateObj.WriteByte(0xFF);
                                WriteInt(reconnectData._initialState[i].Length, _physicalStateObj);
                            }
                            _physicalStateObj.WriteByteArray(reconnectData._initialState[i], reconnectData._initialState[i].Length, 0);
                        }
                    }
                    WriteInt(currentLength, _physicalStateObj);
                    WriteIdentifier(reconnectData._database != reconnectData._initialDatabase ? reconnectData._database : null, _physicalStateObj);
                    WriteCollation(SqlCollation.AreSame(reconnectData._initialCollation, reconnectData._collation) ? null : reconnectData._collation, _physicalStateObj);
                    WriteIdentifier(reconnectData._language != reconnectData._initialLanguage ? reconnectData._language : null, _physicalStateObj);
                    for (int i = 0; i < SessionData._maxNumberOfSessionStates; i++)
                    {
                        if (writeState[i])
                        {
                            _physicalStateObj.WriteByte((byte)i);
                            if (reconnectData._delta[i]._dataLength < 0xFF)
                            {
                                _physicalStateObj.WriteByte((byte)reconnectData._delta[i]._dataLength);
                            }
                            else
                            {
                                _physicalStateObj.WriteByte(0xFF);
                                WriteInt(reconnectData._delta[i]._dataLength, _physicalStateObj);
                            }
                            _physicalStateObj.WriteByteArray(reconnectData._delta[i]._data, reconnectData._delta[i]._dataLength, 0);
                        }
                    }
                }
                len += initialLength + currentLength + 12 /* length fields (initial, current, total) */;
            }
            return len;
        }

        internal int WriteFedAuthFeatureRequest(FederatedAuthenticationFeatureExtensionData fedAuthFeatureData,
                                                bool write /* if false just calculates the length */)
        {
            Debug.Assert(fedAuthFeatureData.libraryType == TdsEnums.FedAuthLibrary.SecurityToken,
                "only Security Token are supported in writing feature request");

            int dataLen = 0;
            int totalLen = 0;

            // set dataLen and totalLen
            switch (fedAuthFeatureData.libraryType)
            {
                case TdsEnums.FedAuthLibrary.SecurityToken:
                    Debug.Assert(fedAuthFeatureData.accessToken != null, "AccessToken should not be null.");
                    dataLen = 1 + sizeof(int) + fedAuthFeatureData.accessToken.Length; // length of feature data = 1 byte for library and echo, security token length and sizeof(int) for token lengh itself
                    break;
                default:
                    Debug.Assert(false, "Unrecognized library type for fedauth feature extension request");
                    break;
            }

            totalLen = dataLen + 5; // length of feature id (1 byte), data length field (4 bytes), and feature data (dataLen)

            // write feature id
            if (write)
            {
                _physicalStateObj.WriteByte(TdsEnums.FEATUREEXT_FEDAUTH);

                // set options
                byte options = 0x00;

                // set upper 7 bits of options to indicate fed auth library type
                switch (fedAuthFeatureData.libraryType)
                {
                    case TdsEnums.FedAuthLibrary.SecurityToken:
                        Debug.Assert(_connHandler._federatedAuthenticationRequested == true, "_federatedAuthenticationRequested field should be true");
                        options |= TdsEnums.FEDAUTHLIB_SECURITYTOKEN << 1;
                        break;
                    default:
                        Debug.Assert(false, "Unrecognized FedAuthLibrary type for feature extension request");
                        break;
                }

                options |= (byte)(fedAuthFeatureData.fedAuthRequiredPreLoginResponse == true ? 0x01 : 0x00);

                // write dataLen and options
                WriteInt(dataLen, _physicalStateObj);
                _physicalStateObj.WriteByte(options);

                // write accessToken for FedAuthLibrary.SecurityToken
                switch (fedAuthFeatureData.libraryType)
                {
                    case TdsEnums.FedAuthLibrary.SecurityToken:
                        WriteInt(fedAuthFeatureData.accessToken.Length, _physicalStateObj);
                        _physicalStateObj.WriteByteArray(fedAuthFeatureData.accessToken, fedAuthFeatureData.accessToken.Length, 0);
                        break;
                    default:
                        Debug.Fail("Unrecognized FedAuthLibrary type for feature extension request");
                        break;
                }
            }
            return totalLen;
        }

        internal int WriteGlobalTransactionsFeatureRequest(bool write /* if false just calculates the length */)
        {
            int len = 5; // 1byte = featureID, 4bytes = featureData length

            if (write)
            {
                // Write Feature ID
                _physicalStateObj.WriteByte(TdsEnums.FEATUREEXT_GLOBALTRANSACTIONS);
                WriteInt(0, _physicalStateObj); // we don't send any data
            }

            return len;
        }
        internal int WriteUTF8SupportFeatureRequest(bool write /* if false just calculates the length */)
        {
            int len = 5; // 1byte = featureID, 4bytes = featureData length, sizeof(DWORD)

            if (write)
            {
                // Write Feature ID
                _physicalStateObj.WriteByte(TdsEnums.FEATUREEXT_UTF8SUPPORT);
                WriteInt(0, _physicalStateObj); // we don't send any data
            }

            return len;
        }

        internal void TdsLogin(SqlLogin rec, TdsEnums.FeatureExtension requestedFeatures, SessionData recoverySessionData, FederatedAuthenticationFeatureExtensionData? fedAuthFeatureExtensionData)
        {
            _physicalStateObj.SetTimeoutSeconds(rec.timeout);

            Debug.Assert(recoverySessionData == null || (requestedFeatures & TdsEnums.FeatureExtension.SessionRecovery) != 0, "Recovery session data without session recovery feature request");
            Debug.Assert(TdsEnums.MAXLEN_HOSTNAME >= rec.hostName.Length, "_workstationId.Length exceeds the max length for this value");

            Debug.Assert(!rec.useSSPI || (requestedFeatures & TdsEnums.FeatureExtension.FedAuth) == 0, "Cannot use both SSPI and FedAuth");
            Debug.Assert(fedAuthFeatureExtensionData == null || (requestedFeatures & TdsEnums.FeatureExtension.FedAuth) != 0, "fedAuthFeatureExtensionData provided without fed auth feature request");
            Debug.Assert(fedAuthFeatureExtensionData != null || (requestedFeatures & TdsEnums.FeatureExtension.FedAuth) == 0, "Fed Auth feature requested without specifying fedAuthFeatureExtensionData.");

            Debug.Assert(rec.userName == null || (rec.userName != null && TdsEnums.MAXLEN_USERNAME >= rec.userName.Length), "_userID.Length exceeds the max length for this value");
            Debug.Assert(rec.credential == null || (rec.credential != null && TdsEnums.MAXLEN_USERNAME >= rec.credential.UserId.Length), "_credential.UserId.Length exceeds the max length for this value");

            Debug.Assert(rec.password == null || (rec.password != null && TdsEnums.MAXLEN_PASSWORD >= rec.password.Length), "_password.Length exceeds the max length for this value");
            Debug.Assert(rec.credential == null || (rec.credential != null && TdsEnums.MAXLEN_PASSWORD >= rec.credential.Password.Length), "_credential.Password.Length exceeds the max length for this value");

            Debug.Assert(rec.credential != null || rec.userName != null || rec.password != null, "cannot mix the new secure password system and the connection string based password");
            Debug.Assert(rec.newSecurePassword != null || rec.newPassword != null, "cannot have both new secure change password and string based change password");
            Debug.Assert(TdsEnums.MAXLEN_APPNAME >= rec.applicationName.Length, "_applicationName.Length exceeds the max length for this value");
            Debug.Assert(TdsEnums.MAXLEN_SERVERNAME >= rec.serverName.Length, "_dataSource.Length exceeds the max length for this value");
            Debug.Assert(TdsEnums.MAXLEN_LANGUAGE >= rec.language.Length, "_currentLanguage .Length exceeds the max length for this value");
            Debug.Assert(TdsEnums.MAXLEN_DATABASE >= rec.database.Length, "_initialCatalog.Length exceeds the max length for this value");
            Debug.Assert(TdsEnums.MAXLEN_ATTACHDBFILE >= rec.attachDBFilename.Length, "_attachDBFileName.Length exceeds the max length for this value");

            Debug.Assert(_connHandler != null, "SqlConnectionInternalTds handler can not be null at this point.");
            _connHandler.TimeoutErrorInternal.EndPhase(SqlConnectionTimeoutErrorPhase.LoginBegin);
            _connHandler.TimeoutErrorInternal.SetAndBeginPhase(SqlConnectionTimeoutErrorPhase.ProcessConnectionAuth);

            // get the password up front to use in sspi logic below
            byte[] encryptedPassword = null;
            byte[] encryptedChangePassword = null;
            int encryptedPasswordLengthInBytes;
            int encryptedChangePasswordLengthInBytes;
            bool useFeatureExt = (requestedFeatures != TdsEnums.FeatureExtension.None);

            string userName;

            if (rec.credential != null)
            {
                userName = rec.credential.UserId;
                encryptedPasswordLengthInBytes = rec.credential.Password.Length * 2;
            }
            else
            {
                userName = rec.userName;
                encryptedPassword = TdsParserStaticMethods.ObfuscatePassword(rec.password);
                encryptedPasswordLengthInBytes = encryptedPassword.Length;  // password in clear text is already encrypted and its length is in byte
            }

            if (rec.newSecurePassword != null)
            {
                encryptedChangePasswordLengthInBytes = rec.newSecurePassword.Length * 2;
            }
            else
            {
                encryptedChangePassword = TdsParserStaticMethods.ObfuscatePassword(rec.newPassword);
                encryptedChangePasswordLengthInBytes = encryptedChangePassword.Length;
            }

            // set the message type
            _physicalStateObj._outputMessageType = TdsEnums.MT_LOGIN7;

            // length in bytes
            int length = TdsEnums.YUKON_LOG_REC_FIXED_LEN;

            string clientInterfaceName = TdsEnums.SQL_PROVIDER_NAME;
            Debug.Assert(TdsEnums.MAXLEN_CLIENTINTERFACE >= clientInterfaceName.Length, "cchCltIntName can specify at most 128 unicode characters. See Tds spec");

            // add up variable-len portions (multiply by 2 for byte len of char strings)
            //
            checked
            {
                length += (rec.hostName.Length + rec.applicationName.Length +
                            rec.serverName.Length + clientInterfaceName.Length +
                            rec.language.Length + rec.database.Length +
                            rec.attachDBFilename.Length) * 2;
                if (useFeatureExt)
                {
                    length += 4;
                }
            }

            // allocate memory for SSPI variables
            byte[] rentedSSPIBuff = null;
            byte[] outSSPIBuff = null;
            uint outSSPILength = 0;

            // only add lengths of password and username if not using SSPI or requesting federated authentication info
            if (!rec.useSSPI && !_connHandler._federatedAuthenticationRequested)
            {
                checked
                {
                    length += (userName.Length * 2) + encryptedPasswordLengthInBytes
                    + encryptedChangePasswordLengthInBytes;
                }
            }
            else
            {
                if (rec.useSSPI)
                {
                    // now allocate proper length of buffer, and set length
                    rentedSSPIBuff = ArrayPool<byte>.Shared.Rent((int)s_maxSSPILength);
                    outSSPIBuff = rentedSSPIBuff;
                    outSSPILength = s_maxSSPILength;

                    // Call helper function for SSPI data and actual length.
                    // Since we don't have SSPI data from the server, send null for the
                    // byte[] buffer and 0 for the int length.
                    Debug.Assert(SniContext.Snix_Login == _physicalStateObj.SniContext, string.Format((IFormatProvider)null, "Unexpected SniContext. Expecting Snix_Login, actual value is '{0}'", _physicalStateObj.SniContext));
                    _physicalStateObj.SniContext = SniContext.Snix_LoginSspi;

                    SSPIData(null, 0, ref outSSPIBuff, ref outSSPILength);

                    if (outSSPILength > int.MaxValue)
                    {
                        throw SQL.InvalidSSPIPacketSize();  // SqlBu 332503
                    }
                    _physicalStateObj.SniContext = SniContext.Snix_Login;

                    checked
                    {
                        length += (int)outSSPILength;
                    }
                }
            }

            int feOffset = length;

            if (useFeatureExt)
            {
                if ((requestedFeatures & TdsEnums.FeatureExtension.SessionRecovery) != 0)
                {
                    length += WriteSessionRecoveryFeatureRequest(recoverySessionData, false);
                }
                if ((requestedFeatures & TdsEnums.FeatureExtension.FedAuth) != 0)
                {
                    Debug.Assert(fedAuthFeatureExtensionData != null, "fedAuthFeatureExtensionData should not null.");
                    length += WriteFedAuthFeatureRequest(fedAuthFeatureExtensionData.Value, write: false);
                }
                if ((requestedFeatures & TdsEnums.FeatureExtension.GlobalTransactions) != 0)
                {
                    length += WriteGlobalTransactionsFeatureRequest(false);
                }
                if ((requestedFeatures & TdsEnums.FeatureExtension.UTF8Support) != 0)
                {
                    length += WriteUTF8SupportFeatureRequest(false);
                }

                length++; // for terminator
            }

            try
            {
                WriteInt(length, _physicalStateObj);
                if (recoverySessionData == null)
                {
                    WriteInt((TdsEnums.DENALI_MAJOR << 24) | (TdsEnums.DENALI_INCREMENT << 16) | TdsEnums.DENALI_MINOR, _physicalStateObj);
                }
                else
                {
                    WriteUnsignedInt(recoverySessionData._tdsVersion, _physicalStateObj);
                }
                WriteInt(rec.packetSize, _physicalStateObj);
                WriteInt(TdsEnums.CLIENT_PROG_VER, _physicalStateObj);
                WriteInt(TdsParserStaticMethods.GetCurrentProcessIdForTdsLoginOnly(), _physicalStateObj);
                WriteInt(0, _physicalStateObj); // connectionID is unused

                // Log7Flags (DWORD)
                int log7Flags = 0;

                /*
                 Current snapshot from TDS spec with the offsets added:
                    0) fByteOrder:1,                // byte order of numeric data types on client
                    1) fCharSet:1,                  // character set on client
                    2) fFloat:2,                    // Type of floating point on client
                    4) fDumpLoad:1,                 // Dump/Load and BCP enable
                    5) fUseDb:1,                    // USE notification
                    6) fDatabase:1,                 // Initial database fatal flag
                    7) fSetLang:1,                  // SET LANGUAGE notification
                    8) fLanguage:1,                 // Initial language fatal flag
                    9) fODBC:1,                     // Set if client is ODBC driver
                   10) fTranBoundary:1,             // Transaction boundary notification
                   11) fDelegatedSec:1,             // Security with delegation is available
                   12) fUserType:3,                 // Type of user
                   15) fIntegratedSecurity:1,       // Set if client is using integrated security
                   16) fSQLType:4,                  // Type of SQL sent from client
                   20) fOLEDB:1,                    // Set if client is OLEDB driver
                   21) fSpare1:3,                   // first bit used for read-only intent, rest unused
                   24) fResetPassword:1,            // set if client wants to reset password
                   25) fNoNBCAndSparse:1,           // set if client does not support NBC and Sparse column
                   26) fUserInstance:1,             // This connection wants to connect to a SQL "user instance"
                   27) fUnknownCollationHandling:1, // This connection can handle unknown collation correctly.
                   28) fExtension:1                 // Extensions are used                 
                   32 - total
                */

                // first byte
                log7Flags |= TdsEnums.USE_DB_ON << 5;
                log7Flags |= TdsEnums.INIT_DB_FATAL << 6;
                log7Flags |= TdsEnums.SET_LANG_ON << 7;

                // second byte
                log7Flags |= TdsEnums.INIT_LANG_FATAL << 8;
                log7Flags |= TdsEnums.ODBC_ON << 9;
                if (rec.useReplication)
                {
                    log7Flags |= TdsEnums.REPL_ON << 12;
                }
                if (rec.useSSPI)
                {
                    log7Flags |= TdsEnums.SSPI_ON << 15;
                }

                // third byte
                if (rec.readOnlyIntent)
                {
                    log7Flags |= TdsEnums.READONLY_INTENT_ON << 21; // read-only intent flag is a first bit of fSpare1
                }

                // 4th one
                if (!string.IsNullOrEmpty(rec.newPassword) || (rec.newSecurePassword != null && rec.newSecurePassword.Length != 0))
                {
                    log7Flags |= 1 << 24;
                }
                if (rec.userInstance)
                {
                    log7Flags |= 1 << 26;
                }
                if (useFeatureExt)
                {
                    log7Flags |= 1 << 28;
                }

                WriteInt(log7Flags, _physicalStateObj);

                WriteInt(0, _physicalStateObj);  // ClientTimeZone is not used
                WriteInt(0, _physicalStateObj);  // LCID is unused by server

                // Start writing offset and length of variable length portions
                int offset = TdsEnums.YUKON_LOG_REC_FIXED_LEN;

                // write offset/length pairs

                // note that you must always set ibHostName since it indicates the beginning of the variable length section of the login record
                WriteShort(offset, _physicalStateObj); // host name offset
                WriteShort(rec.hostName.Length, _physicalStateObj);
                offset += rec.hostName.Length * 2;

                // Only send user/password over if not fSSPI...  If both user/password and SSPI are in login
                // rec, only SSPI is used.  Confirmed same behavior as in luxor.
                if (rec.useSSPI == false)
                {
                    WriteShort(offset, _physicalStateObj);  // userName offset
                    WriteShort(userName.Length, _physicalStateObj);
                    offset += userName.Length * 2;

                    // the encrypted password is a byte array - so length computations different than strings
                    WriteShort(offset, _physicalStateObj); // password offset
                    WriteShort(encryptedPasswordLengthInBytes / 2, _physicalStateObj);
                    offset += encryptedPasswordLengthInBytes;
                }
                else
                {
                    // case where user/password data is not used, send over zeros
                    WriteShort(0, _physicalStateObj);  // userName offset
                    WriteShort(0, _physicalStateObj);
                    WriteShort(0, _physicalStateObj);  // password offset
                    WriteShort(0, _physicalStateObj);
                }

                WriteShort(offset, _physicalStateObj); // app name offset
                WriteShort(rec.applicationName.Length, _physicalStateObj);
                offset += rec.applicationName.Length * 2;

                WriteShort(offset, _physicalStateObj); // server name offset
                WriteShort(rec.serverName.Length, _physicalStateObj);
                offset += rec.serverName.Length * 2;

                WriteShort(offset, _physicalStateObj);
                if (useFeatureExt)
                {
                    WriteShort(4, _physicalStateObj); // length of ibFeatgureExtLong (which is a DWORD)
                    offset += 4;
                }
                else
                {
                    WriteShort(0, _physicalStateObj); // unused (was remote password ?)
                }

                WriteShort(offset, _physicalStateObj); // client interface name offset
                WriteShort(clientInterfaceName.Length, _physicalStateObj);
                offset += clientInterfaceName.Length * 2;

                WriteShort(offset, _physicalStateObj); // language name offset
                WriteShort(rec.language.Length, _physicalStateObj);
                offset += rec.language.Length * 2;

                WriteShort(offset, _physicalStateObj); // database name offset
                WriteShort(rec.database.Length, _physicalStateObj);
                offset += rec.database.Length * 2;

                if (null == s_nicAddress)
                    s_nicAddress = TdsParserStaticMethods.GetNetworkPhysicalAddressForTdsLoginOnly();

                _physicalStateObj.WriteByteArray(s_nicAddress, s_nicAddress.Length, 0);

                WriteShort(offset, _physicalStateObj); // ibSSPI offset
                if (rec.useSSPI)
                {
                    WriteShort((int)outSSPILength, _physicalStateObj);
                    offset += (int)outSSPILength;
                }
                else
                {
                    WriteShort(0, _physicalStateObj);
                }

                WriteShort(offset, _physicalStateObj); // DB filename offset
                WriteShort(rec.attachDBFilename.Length, _physicalStateObj);
                offset += rec.attachDBFilename.Length * 2;

                WriteShort(offset, _physicalStateObj); // reset password offset
                WriteShort(encryptedChangePasswordLengthInBytes / 2, _physicalStateObj);

                WriteInt(0, _physicalStateObj);        // reserved for chSSPI

                // write variable length portion
                WriteString(rec.hostName, _physicalStateObj);

                // if we are using SSPI, do not send over username/password, since we will use SSPI instead
                // same behavior as Luxor
                if (!rec.useSSPI)
                {
                    WriteString(userName, _physicalStateObj);

                    if (rec.credential != null)
                    {
                        _physicalStateObj.WriteSecureString(rec.credential.Password);
                    }
                    else
                    {
                        _physicalStateObj.WriteByteArray(encryptedPassword, encryptedPasswordLengthInBytes, 0);
                    }
                }

                WriteString(rec.applicationName, _physicalStateObj);
                WriteString(rec.serverName, _physicalStateObj);

                // write ibFeatureExtLong
                if (useFeatureExt)
                {
                    WriteInt(feOffset, _physicalStateObj);
                }

                WriteString(clientInterfaceName, _physicalStateObj);
                WriteString(rec.language, _physicalStateObj);
                WriteString(rec.database, _physicalStateObj);

                // send over SSPI data if we are using SSPI
                if (rec.useSSPI)
                    _physicalStateObj.WriteByteArray(outSSPIBuff, (int)outSSPILength, 0);

                WriteString(rec.attachDBFilename, _physicalStateObj);
                if (!rec.useSSPI)
                {
                    if (rec.newSecurePassword != null)
                    {
                        _physicalStateObj.WriteSecureString(rec.newSecurePassword);
                    }
                    else
                    {
                        _physicalStateObj.WriteByteArray(encryptedChangePassword, encryptedChangePasswordLengthInBytes, 0);
                    }
                }

                if (useFeatureExt)
                {
                    if ((requestedFeatures & TdsEnums.FeatureExtension.SessionRecovery) != 0)
                    {
                        length += WriteSessionRecoveryFeatureRequest(recoverySessionData, true);
                    }
                    if ((requestedFeatures & TdsEnums.FeatureExtension.FedAuth) != 0)
                    {
                        Debug.Assert(fedAuthFeatureExtensionData != null, "fedAuthFeatureExtensionData should not null.");
                        WriteFedAuthFeatureRequest(fedAuthFeatureExtensionData.Value, write: true);
                    }
                    if ((requestedFeatures & TdsEnums.FeatureExtension.GlobalTransactions) != 0)
                    {
                        WriteGlobalTransactionsFeatureRequest(true);
                    }
                    if ((requestedFeatures & TdsEnums.FeatureExtension.UTF8Support) != 0)
                    {
                        WriteUTF8SupportFeatureRequest(true);
                    }

                    _physicalStateObj.WriteByte(0xFF); // terminator
                }
            }
            catch (Exception e)
            {
                if (ADP.IsCatchableExceptionType(e))
                {
                    // be sure to wipe out our buffer if we started sending stuff
                    _physicalStateObj._outputPacketNumber = 1;  // end of message - reset to 1 - per ramas
                    _physicalStateObj.ResetBuffer();
                }

                throw;
            }

            if (rentedSSPIBuff != null)
            {
                ArrayPool<byte>.Shared.Return(rentedSSPIBuff, clearArray: true);
            }

            _physicalStateObj.WritePacket(TdsEnums.HARDFLUSH);
            _physicalStateObj.ResetSecurePasswordsInformation();
            _physicalStateObj._pendingData = true;
            _physicalStateObj._messageStatus = 0;
        }// tdsLogin

        private void SSPIData(byte[] receivedBuff, uint receivedLength, ref byte[] sendBuff, ref uint sendLength)
        {
            SNISSPIData(receivedBuff, receivedLength, ref sendBuff, ref sendLength);
        }


        private void SNISSPIData(byte[] receivedBuff, uint receivedLength, ref byte[] sendBuff, ref uint sendLength)
        {
            if (TdsParserStateObjectFactory.UseManagedSNI)
            {
                try
                {
                    _physicalStateObj.GenerateSspiClientContext(receivedBuff, receivedLength, ref sendBuff, ref sendLength, _sniSpnBuffer);
                }
                catch (Exception e)
                {
                    SSPIError(e.Message + Environment.NewLine + e.StackTrace, TdsEnums.GEN_CLIENT_CONTEXT);
                }
            }
            else
            {
                if (receivedBuff == null)
                {
                    // if we do not have SSPI data coming from server, send over 0's for pointer and length
                    receivedLength = 0;
                }

                // we need to respond to the server's message with SSPI data
                if (0 != _physicalStateObj.GenerateSspiClientContext(receivedBuff, receivedLength, ref sendBuff, ref sendLength, _sniSpnBuffer))
                {
                    SSPIError(SQLMessage.SSPIGenerateError(), TdsEnums.GEN_CLIENT_CONTEXT);
                }
            }
        }

        private void ProcessSSPI(int receivedLength)
        {
            SniContext outerContext = _physicalStateObj.SniContext;
            _physicalStateObj.SniContext = SniContext.Snix_ProcessSspi;
            // allocate received buffer based on length from SSPI message
            byte[] receivedBuff = new byte[receivedLength];

            // read SSPI data received from server
            Debug.Assert(_physicalStateObj._syncOverAsync, "Should not attempt pends in a synchronous call");
            bool result = _physicalStateObj.TryReadByteArray(receivedBuff, receivedLength);
            if (!result)
            { throw SQL.SynchronousCallMayNotPend(); }

            // allocate send buffer and initialize length
            byte[] rentedSendBuff = ArrayPool<byte>.Shared.Rent((int)s_maxSSPILength);
            byte[] sendBuff = rentedSendBuff;
            uint sendLength = s_maxSSPILength;

            // make call for SSPI data

            SSPIData(receivedBuff, (uint)receivedLength, ref sendBuff, ref sendLength);

            // DO NOT SEND LENGTH - TDS DOC INCORRECT!  JUST SEND SSPI DATA!
            _physicalStateObj.WriteByteArray(sendBuff, (int)sendLength, 0);

            ArrayPool<byte>.Shared.Return(rentedSendBuff, clearArray: true);

            // set message type so server knows its a SSPI response
            _physicalStateObj._outputMessageType = TdsEnums.MT_SSPI;

            // send to server
            _physicalStateObj.WritePacket(TdsEnums.HARDFLUSH);
            _physicalStateObj.SniContext = outerContext;
        }

        private void SSPIError(string error, string procedure)
        {
            Debug.Assert(!string.IsNullOrEmpty(procedure), "TdsParser.SSPIError called with an empty or null procedure string");
            Debug.Assert(!string.IsNullOrEmpty(error), "TdsParser.SSPIError called with an empty or null error string");

            _physicalStateObj.AddError(new SqlError(0, (byte)0x00, (byte)TdsEnums.MIN_ERROR_CLASS, _server, error, procedure, 0));
            ThrowExceptionAndWarning(_physicalStateObj);
        }

        internal byte[] GetDTCAddress(int timeout, TdsParserStateObject stateObj)
        {
            // If this fails, the server will return a server error - Sameet Agarwal confirmed.
            // Success: DTCAddress returned.  Failure: SqlError returned.

            byte[] dtcAddr = null;

            using (SqlDataReader dtcReader = TdsExecuteTransactionManagerRequest(
                                                        null,
                                                        TdsEnums.TransactionManagerRequestType.GetDTCAddress,
                                                        null,
                                                        TdsEnums.TransactionManagerIsolationLevel.Unspecified,
                                                        timeout, null, stateObj, true))
            {

                Debug.Assert(SniContext.Snix_Read == stateObj.SniContext, string.Format((IFormatProvider)null, "The SniContext should be Snix_Read but it actually is {0}", stateObj.SniContext));
                if (null != dtcReader && dtcReader.Read())
                {
                    Debug.Assert(dtcReader.GetName(0) == "TM Address", "TdsParser: GetDTCAddress did not return 'TM Address'");

                    // DTCAddress is of variable size, and does not have a maximum.  So we call GetBytes
                    // to get the length of the dtcAddress, then allocate a byte array of that length,
                    // then call GetBytes again on that byte[] with the length
                    long dtcLength = dtcReader.GetBytes(0, 0, null, 0, 0);

                    //
                    if (dtcLength <= int.MaxValue)
                    {
                        int cb = (int)dtcLength;

                        dtcAddr = new byte[cb];
                        dtcReader.GetBytes(0, 0, dtcAddr, 0, cb);
                    }
#if DEBUG
                    else
                    {
                        Debug.Assert(false, "unexpected length (> Int32.MaxValue) returned from dtcReader.GetBytes");
                        // if we hit this case we'll just return a null address so that the user
                        // will get a transcaction enlistment error in the upper layers
                    }
#endif
                }
            }
            return dtcAddr;
        }

        // Propagate the dtc cookie to the server, enlisting the connection.
        internal void PropagateDistributedTransaction(byte[] buffer, int timeout, TdsParserStateObject stateObj)
        {
            // if this fails, the server will return a server error - Sameet Agarwal confirmed
            // Success: server will return done token.  Failure: SqlError returned.

            TdsExecuteTransactionManagerRequest(buffer,
                TdsEnums.TransactionManagerRequestType.Propagate, null,
                TdsEnums.TransactionManagerIsolationLevel.Unspecified, timeout, null, stateObj, true);
        }

        internal SqlDataReader TdsExecuteTransactionManagerRequest(
                    byte[] buffer,
                    TdsEnums.TransactionManagerRequestType request,
                    string transactionName,
                    TdsEnums.TransactionManagerIsolationLevel isoLevel,
                    int timeout,
                    SqlInternalTransaction transaction,
                    TdsParserStateObject stateObj,
                    bool isDelegateControlRequest
        )
        {
            Debug.Assert(this == stateObj.Parser, "different parsers");

            if (TdsParserState.Broken == State || TdsParserState.Closed == State)
            {
                return null;
            }

            // Promote, Commit and Rollback requests for
            // delegated transactions often happen while there is an open result
            // set, so we need to handle them by using a different MARS session, 
            // otherwise we'll write on the physical state objects while someone
            // else is using it.  When we don't have MARS enabled, we need to 
            // lock the physical state object to synchronize its use at least
            // until we increment the open results count.  Once it's been 
            // incremented the delegated transaction requests will fail, so they
            // won't stomp on anything.


            Debug.Assert(!_connHandler.ThreadHasParserLockForClose || _connHandler._parserLock.ThreadMayHaveLock(), "Thread claims to have parser lock, but lock is not taken");
            bool callerHasConnectionLock = _connHandler.ThreadHasParserLockForClose;   // If the thread already claims to have the parser lock, then we will let the caller handle releasing it
            if (!callerHasConnectionLock)
            {
                _connHandler._parserLock.Wait(canReleaseFromAnyThread: false);
                _connHandler.ThreadHasParserLockForClose = true;
            }
            // Capture _asyncWrite (after taking lock) to restore it afterwards
            bool hadAsyncWrites = _asyncWrite;
            try
            {
                // Temporarily disable async writes
                _asyncWrite = false;

                // This validation step MUST be done after locking the connection to guarantee we don't 
                //  accidentally execute after the transaction has completed on a different thread.
                if (!isDelegateControlRequest)
                {
                    _connHandler.CheckEnlistedTransactionBinding();
                }

                stateObj._outputMessageType = TdsEnums.MT_TRANS;       // set message type
                stateObj.SetTimeoutSeconds(timeout);

                stateObj.SniContext = SniContext.Snix_Execute;

                const int marsHeaderSize = 18; // 4 + 2 + 8 + 4
                const int totalHeaderLength = 22; // 4 + 4 + 2 + 8 + 4
                Debug.Assert(stateObj._outBytesUsed == stateObj._outputHeaderLen, "Output bytes written before total header length");
                // Write total header length
                WriteInt(totalHeaderLength, stateObj);
                // Write mars header length
                WriteInt(marsHeaderSize, stateObj);
                WriteMarsHeaderData(stateObj, _currentTransaction);

                WriteShort((short)request, stateObj); // write TransactionManager Request type

                bool returnReader = false;

                switch (request)
                {
                    case TdsEnums.TransactionManagerRequestType.GetDTCAddress:
                        WriteShort(0, stateObj);

                        returnReader = true;
                        break;
                    case TdsEnums.TransactionManagerRequestType.Propagate:
                        if (null != buffer)
                        {
                            WriteShort(buffer.Length, stateObj);
                            stateObj.WriteByteArray(buffer, buffer.Length, 0);
                        }
                        else
                        {
                            WriteShort(0, stateObj);
                        }
                        break;
                    case TdsEnums.TransactionManagerRequestType.Begin:
                        Debug.Assert(null != transaction, "Should have specified an internalTransaction when doing a BeginTransaction request!");

                        // Only assign the passed in transaction if it is not equal to the current transaction.
                        // And, if it is not equal, the current actually should be null.  Anything else
                        // is a unexpected state.  The concern here is mainly for the mixed use of 
                        // T-SQL and API transactions. 

                        // Expected states:
                        // 1) _pendingTransaction = null, _currentTransaction = null, non null transaction
                        // passed in on BeginTransaction API call.
                        // 2) _currentTransaction != null, _pendingTransaction = null, non null transaction
                        // passed in but equivalent to _currentTransaction.

                        // #1 will occur on standard BeginTransactionAPI call.  #2 should only occur if
                        // t-sql transaction started followed by a call to SqlConnection.BeginTransaction.
                        // Any other state is unknown.
                        if (_currentTransaction != transaction)
                        {
                            Debug.Assert(_currentTransaction == null || true == _fResetConnection, "We should not have a current Tx at this point");
                            PendingTransaction = transaction;
                        }

                        stateObj.WriteByte((byte)isoLevel);

                        stateObj.WriteByte((byte)(transactionName.Length * 2)); // Write number of bytes (unicode string).
                        WriteString(transactionName, stateObj);
                        break;
                    case TdsEnums.TransactionManagerRequestType.Promote:
                        // No payload - except current transaction in header
                        // Promote returns a DTC cookie.  However, the transaction cookie we use for the
                        // connection does not change after a promote.
                        break;
                    case TdsEnums.TransactionManagerRequestType.Commit:

                        Debug.Assert(transactionName.Length == 0, "Should not have a transaction name on Commit");
                        stateObj.WriteByte((byte)0); // No xact name

                        stateObj.WriteByte(0);  // No flags

                        Debug.Assert(isoLevel == TdsEnums.TransactionManagerIsolationLevel.Unspecified, "Should not have isolation level other than unspecified on Commit!");
                        // WriteByte((byte) 0, stateObj); // IsolationLevel
                        // WriteByte((byte) 0, stateObj); // No begin xact name
                        break;
                    case TdsEnums.TransactionManagerRequestType.Rollback:

                        stateObj.WriteByte((byte)(transactionName.Length * 2)); // Write number of bytes (unicode string).
                        WriteString(transactionName, stateObj);

                        stateObj.WriteByte(0);  // No flags

                        Debug.Assert(isoLevel == TdsEnums.TransactionManagerIsolationLevel.Unspecified, "Should not have isolation level other than unspecified on Commit!");
                        // WriteByte((byte) 0, stateObj); // IsolationLevel
                        // WriteByte((byte) 0, stateObj); // No begin xact name
                        break;
                    case TdsEnums.TransactionManagerRequestType.Save:

                        stateObj.WriteByte((byte)(transactionName.Length * 2)); // Write number of bytes (unicode string).
                        WriteString(transactionName, stateObj);
                        break;
                    default:
                        Debug.Assert(false, "Unexpected TransactionManagerRequest");
                        break;
                }

                Task writeTask = stateObj.WritePacket(TdsEnums.HARDFLUSH);
                Debug.Assert(writeTask == null, "Writes should not pend when writing sync");
                stateObj._pendingData = true;
                stateObj._messageStatus = 0;

                SqlDataReader dtcReader = null;
                stateObj.SniContext = SniContext.Snix_Read;
                if (returnReader)
                {
                    dtcReader = new SqlDataReader(null, CommandBehavior.Default);
                    Debug.Assert(this == stateObj.Parser, "different parser");
#if DEBUG
                    // Remove the current owner of stateObj - otherwise we will hit asserts
                    stateObj.Owner = null;
#endif
                    dtcReader.Bind(stateObj);

                    // force consumption of metadata
                    _SqlMetaDataSet metaData = dtcReader.MetaData;
                }
                else
                {
                    Run(RunBehavior.UntilDone, null, null, null, stateObj);
                }

                // If the retained ID is no longer valid (because we are enlisting in null or a new transaction) then it should be cleared
                if (((request == TdsEnums.TransactionManagerRequestType.Begin) || (request == TdsEnums.TransactionManagerRequestType.Propagate)) && ((transaction == null) || (transaction.TransactionId != _retainedTransactionId)))
                {
                    _retainedTransactionId = SqlInternalTransaction.NullTransactionId;
                }

                return dtcReader;
            }
            catch (Exception e)
            {
                if (!ADP.IsCatchableExceptionType(e))
                {
                    throw;
                }

                FailureCleanup(stateObj, e);

                throw;
            }
            finally
            {
                // SQLHotfix 50000518
                // make sure we don't leave temporary fields set when leaving this function
                _pendingTransaction = null;

                _asyncWrite = hadAsyncWrites;

                if (!callerHasConnectionLock)
                {
                    _connHandler.ThreadHasParserLockForClose = false;
                    _connHandler._parserLock.Release();
                }
            }
        }

        internal void FailureCleanup(TdsParserStateObject stateObj, Exception e)
        {
            int old_outputPacketNumber = stateObj._outputPacketNumber;


            if (stateObj.HasOpenResult)
            { // Need to decrement openResultCount if operation failed.
                stateObj.DecrementOpenResultCount();
            }

            // be sure to wipe out our buffer if we started sending stuff
            stateObj.ResetBuffer();
            stateObj._outputPacketNumber = 1;  // end of message - reset to 1 - per ramas

            if (old_outputPacketNumber != 1 && _state == TdsParserState.OpenLoggedIn)
            {
                Debug.Assert(_connHandler._parserLock.ThreadMayHaveLock(), "Should not be calling into FailureCleanup without first taking the parser lock");

                bool originalThreadHasParserLock = _connHandler.ThreadHasParserLockForClose;
                try
                {
                    // Need to set this to true such that if we have an error sending\processing the attention, we won't deadlock ourselves
                    _connHandler.ThreadHasParserLockForClose = true;

                    // If _outputPacketNumber prior to ResetBuffer was not equal to 1, a packet was already
                    // sent to the server and so we need to send an attention and process the attention ack.
                    stateObj.SendAttention();
                    ProcessAttention(stateObj);
                }
                finally
                {
                    // Reset the ThreadHasParserLock value in case our caller expects it to be set\not set
                    _connHandler.ThreadHasParserLockForClose = originalThreadHasParserLock;
                }
            }
        }

        internal Task TdsExecuteSQLBatch(string text, int timeout, SqlNotificationRequest notificationRequest, TdsParserStateObject stateObj, bool sync, bool callerHasConnectionLock = false)
        {
            if (TdsParserState.Broken == State || TdsParserState.Closed == State)
            {
                return null;
            }

            if (stateObj.BcpLock)
            {
                throw SQL.ConnectionLockedForBcpEvent();
            }

            // Promote, Commit and Rollback requests for
            // delegated transactions often happen while there is an open result
            // set, so we need to handle them by using a different MARS session, 
            // otherwise we'll write on the physical state objects while someone
            // else is using it.  When we don't have MARS enabled, we need to 
            // lock the physical state object to synchronize it's use at least 
            // until we increment the open results count.  Once it's been 
            // incremented the delegated transaction requests will fail, so they
            // won't stomp on anything.

            // Only need to take the lock if neither the thread nor the caller claims to already have it
            bool needToTakeParserLock = (!callerHasConnectionLock) && (!_connHandler.ThreadHasParserLockForClose);
            Debug.Assert(!_connHandler.ThreadHasParserLockForClose || sync, "Thread shouldn't claim to have the parser lock if we are doing async writes");     // Since we have the possibility of pending with async writes, make sure the thread doesn't claim to already have the lock
            Debug.Assert(needToTakeParserLock || _connHandler._parserLock.ThreadMayHaveLock(), "Thread or caller claims to have connection lock, but lock is not taken");

            bool releaseConnectionLock = false;
            if (needToTakeParserLock)
            {
                _connHandler._parserLock.Wait(canReleaseFromAnyThread: !sync);
                releaseConnectionLock = true;
            }

            // Switch the writing mode
            // NOTE: We are not turning off async writes when we complete since SqlBulkCopy uses this method and expects _asyncWrite to not change
            _asyncWrite = !sync;

            try
            {
                // Check that the connection is still alive
                if ((_state == TdsParserState.Closed) || (_state == TdsParserState.Broken))
                {
                    throw ADP.ClosedConnectionError();
                }

                // This validation step MUST be done after locking the connection to guarantee we don't 
                //  accidentally execute after the transaction has completed on a different thread.
                _connHandler.CheckEnlistedTransactionBinding();

                stateObj.SetTimeoutSeconds(timeout);
                stateObj.SniContext = SniContext.Snix_Execute;

                WriteRPCBatchHeaders(stateObj, notificationRequest);

                stateObj._outputMessageType = TdsEnums.MT_SQL;

                WriteString(text, text.Length, 0, stateObj);

                Task executeTask = stateObj.ExecuteFlush();
                if (executeTask == null)
                {
                    stateObj.SniContext = SniContext.Snix_Read;
                }
                else
                {
                    Debug.Assert(!sync, "Should not have gotten a Task when writing in sync mode");

                    // Need to wait for flush - continuation will unlock the connection                    
                    bool taskReleaseConnectionLock = releaseConnectionLock;
                    releaseConnectionLock = false;
                    return executeTask.ContinueWith(
                        (task, state) =>
                        {
                            Debug.Assert(!task.IsCanceled, "Task should not be canceled");
                            var parameters = (Tuple<TdsParser, TdsParserStateObject, SqlInternalConnectionTds>)state;
                            TdsParser parser = parameters.Item1;
                            TdsParserStateObject tdsParserStateObject = parameters.Item2;
                            SqlInternalConnectionTds internalConnectionTds = parameters.Item3;
                            try
                            {
                                if (task.IsFaulted)
                                {
                                    parser.FailureCleanup(tdsParserStateObject, task.Exception.InnerException);
                                    throw task.Exception.InnerException;
                                }
                                else
                                {
                                    tdsParserStateObject.SniContext = SniContext.Snix_Read;
                                }
                            }
                            finally
                            {
                                internalConnectionTds?._parserLock.Release();
                            }
                        },
                        Tuple.Create(this, stateObj, taskReleaseConnectionLock ? _connHandler : null),
                        TaskScheduler.Default
                    );
                }

                // Finished sync
                return null;
            }
            catch (Exception e)
            {
                if (!ADP.IsCatchableExceptionType(e))
                {
                    throw;
                }

                FailureCleanup(stateObj, e);

                throw;
            }
            finally
            {
                if (releaseConnectionLock)
                {
                    _connHandler._parserLock.Release();
                }
            }
        }

        internal Task TdsExecuteRPC(_SqlRPC[] rpcArray, int timeout, bool inSchema, SqlNotificationRequest notificationRequest, TdsParserStateObject stateObj, bool isCommandProc, bool sync = true,
                  TaskCompletionSource<object> completion = null, int startRpc = 0, int startParam = 0)
        {
            bool firstCall = (completion == null);
            bool releaseConnectionLock = false;

            Debug.Assert(!firstCall || startRpc == 0, "startRpc is not 0 on first call");
            Debug.Assert(!firstCall || startParam == 0, "startParam is not 0 on first call");
            Debug.Assert(!firstCall || !_connHandler.ThreadHasParserLockForClose, "Thread should not already have connection lock");
            Debug.Assert(firstCall || _connHandler._parserLock.ThreadMayHaveLock(), "Connection lock not taken after the first call");
            try
            {
                _SqlRPC rpcext = null;
                int tempLen;

                // Promote, Commit and Rollback requests for
                // delegated transactions often happen while there is an open result
                // set, so we need to handle them by using a different MARS session, 
                // otherwise we'll write on the physical state objects while someone
                // else is using it.  When we don't have MARS enabled, we need to 
                // lock the physical state object to synchronize its use at least
                // until we increment the open results count.  Once it's been 
                // incremented the delegated transaction requests will fail, so they
                // won't stomp on anything.


                if (firstCall)
                {
                    _connHandler._parserLock.Wait(canReleaseFromAnyThread: !sync);
                    releaseConnectionLock = true;
                }
                try
                {
                    // Ensure that connection is alive
                    if ((TdsParserState.Broken == State) || (TdsParserState.Closed == State))
                    {
                        throw ADP.ClosedConnectionError();
                    }

                    // This validation step MUST be done after locking the connection to guarantee we don't 
                    //  accidentally execute after the transaction has completed on a different thread.
                    if (firstCall)
                    {
                        _asyncWrite = !sync;

                        _connHandler.CheckEnlistedTransactionBinding();

                        stateObj.SetTimeoutSeconds(timeout);

                        stateObj.SniContext = SniContext.Snix_Execute;

                        if (_isYukon)
                        {
                            WriteRPCBatchHeaders(stateObj, notificationRequest);
                        }

                        stateObj._outputMessageType = TdsEnums.MT_RPC;
                    }

                    for (int ii = startRpc; ii < rpcArray.Length; ii++)
                    {
                        rpcext = rpcArray[ii];

                        if (startParam == 0 || ii > startRpc)
                        {
                            if (rpcext.ProcID != 0)
                            {
                                // Perf optimization for Shiloh and later,
                                Debug.Assert(rpcext.ProcID < 255, "rpcExec:ProcID can't be larger than 255");
                                WriteShort(0xffff, stateObj);
                                WriteShort((short)(rpcext.ProcID), stateObj);
                            }
                            else
                            {
                                Debug.Assert(!string.IsNullOrEmpty(rpcext.rpcName), "must have an RPC name");
                                tempLen = rpcext.rpcName.Length;
                                WriteShort(tempLen, stateObj);
                                WriteString(rpcext.rpcName, tempLen, 0, stateObj);
                            }

                            // Options
                            WriteShort((short)rpcext.options, stateObj);
                        }

                        // Stream out parameters
                        SqlParameter[] parameters = rpcext.parameters;

                        for (int i = (ii == startRpc) ? startParam : 0; i < parameters.Length; i++)
                        {
                            // parameters can be unnamed
                            SqlParameter param = parameters[i];
                            // Since we are reusing the parameters array, we cannot rely on length to indicate no of parameters.
                            if (param == null)
                                break;      // End of parameters for this execute

                            // Validate parameters are not variable length without size and with null value.
                            param.Validate(i, isCommandProc);

                            // type (parameter record stores the MetaType class which is a helper that encapsulates all the type information we need here)
                            MetaType mt = param.InternalMetaType;

                            if (mt.IsNewKatmaiType)
                            {
                                WriteSmiParameter(param, i, 0 != (rpcext.paramoptions[i] & TdsEnums.RPC_PARAM_DEFAULT), stateObj);
                                continue;
                            }

                            if ((!_isYukon && !mt.Is80Supported) ||
                                (!_isKatmai && !mt.Is90Supported))
                            {
                                throw ADP.VersionDoesNotSupportDataType(mt.TypeName);
                            }
                            object value = null;
                            bool isNull = true;
                            bool isSqlVal = false;
                            bool isDataFeed = false;
                            // if we have an output param, set the value to null so we do not send it across to the server
                            if (param.Direction == ParameterDirection.Output)
                            {
                                isSqlVal = param.ParameterIsSqlType;  // We have to forward the TYPE info, we need to know what type we are returning.  Once we null the parameter we will no longer be able to distinguish what type were seeing.
                                param.Value = null;
                                param.ParameterIsSqlType = isSqlVal;
                            }
                            else
                            {
                                value = param.GetCoercedValue();
                                isNull = param.IsNull;
                                if (!isNull)
                                {
                                    isSqlVal = param.CoercedValueIsSqlType;
                                    isDataFeed = param.CoercedValueIsDataFeed;
                                }
                            }

                            WriteParameterName(param.ParameterNameFixed, stateObj);

                            // Write parameter status
                            stateObj.WriteByte(rpcext.paramoptions[i]);

                            // MaxLen field is only written out for non-fixed length data types
                            // use the greater of the two sizes for maxLen
                            int actualSize;
                            int size = mt.IsSizeInCharacters ? param.GetParameterSize() * 2 : param.GetParameterSize();

                            // for UDTs, we calculate the length later when we get the bytes. This is a really expensive operation
                            if (mt.TDSType != TdsEnums.SQLUDT)
                                // getting the actualSize is expensive, cache here and use below
                                actualSize = param.GetActualSize();
                            else
                                actualSize = 0; //get this later

                            byte precision = 0;
                            byte scale = 0;

                            // scale and precision are only relevant for numeric and decimal types
                            // adjust the actual value scale and precision to match the user specified
                            if (mt.SqlDbType == SqlDbType.Decimal)
                            {
                                precision = param.GetActualPrecision();
                                scale = param.GetActualScale();

                                if (precision > TdsEnums.MAX_NUMERIC_PRECISION)
                                {
                                    throw SQL.PrecisionValueOutOfRange(precision);
                                }

                                // Make sure the value matches the scale the user enters
                                if (!isNull)
                                {
                                    if (isSqlVal)
                                    {
                                        value = AdjustSqlDecimalScale((SqlDecimal)value, scale);

                                        // If Precision is specified, verify value precision vs param precision
                                        if (precision != 0)
                                        {
                                            if (precision < ((SqlDecimal)value).Precision)
                                            {
                                                throw ADP.ParameterValueOutOfRange((SqlDecimal)value);
                                            }
                                        }
                                    }
                                    else
                                    {
                                        value = AdjustDecimalScale((decimal)value, scale);

                                        SqlDecimal sqlValue = new SqlDecimal((decimal)value);

                                        // If Precision is specified, verify value precision vs param precision
                                        if (precision != 0)
                                        {
                                            if (precision < sqlValue.Precision)
                                            {
                                                throw ADP.ParameterValueOutOfRange((decimal)value);
                                            }
                                        }
                                    }
                                }
                            }

                            // fixup the types by using the NullableType property of the MetaType class
                            //
                            // following rules should be followed based on feedback from the M-SQL team
                            // 1) always use the BIG* types (ex: instead of SQLCHAR use SQLBIGCHAR)
                            // 2) always use nullable types (ex: instead of SQLINT use SQLINTN)
                            // 3) DECIMALN should always be sent as NUMERICN
                            //
                            stateObj.WriteByte(mt.NullableType);

                            // handle variants here: the SQLVariant writing routine will write the maxlen and actual len columns
                            if (mt.TDSType == TdsEnums.SQLVARIANT)
                            {
                                // devnote: Do we ever hit this codepath? Yes, when a null value is being written out via a sql variant
                                // param.GetActualSize is not used
                                WriteSqlVariantValue(isSqlVal ? MetaType.GetComValueFromSqlVariant(value) : value, param.GetActualSize(), param.Offset, stateObj);
                                continue;
                            }

                            int codePageByteSize = 0;
                            int maxsize = 0;

                            if (mt.IsAnsiType)
                            {
                                // Avoid the following code block if ANSI but unfilled LazyMat blob
                                if ((!isNull) && (!isDataFeed))
                                {
                                    string s;

                                    if (isSqlVal)
                                    {
                                        if (value is SqlString)
                                        {
                                            s = ((SqlString)value).Value;
                                        }
                                        else
                                        {
                                            Debug.Assert(value is SqlChars, "Unknown value for Ansi datatype");
                                            s = new string(((SqlChars)value).Value);
                                        }
                                    }
                                    else
                                    {
                                        s = (string)value;
                                    }

                                    codePageByteSize = GetEncodingCharLength(s, actualSize, param.Offset, _defaultEncoding);
                                }

                                if (mt.IsPlp)
                                {
                                    WriteShort(TdsEnums.SQL_USHORTVARMAXLEN, stateObj);
                                }
                                else
                                {
                                    maxsize = (size > codePageByteSize) ? size : codePageByteSize;
                                    if (maxsize == 0)
                                    {
                                        // Yukon doesn't like 0 as MaxSize. Change it to 2 for unicode types
                                        if (mt.IsNCharType)
                                            maxsize = 2;
                                        else
                                            maxsize = 1;
                                    }

                                    WriteParameterVarLen(mt, maxsize, false /*IsNull*/, stateObj);
                                }
                            }
                            else
                            {
                                // If type timestamp - treat as fixed type and always send over timestamp length, which is 8.
                                // For fixed types, we either send null or fixed length for type length.  We want to match that
                                // behavior for timestamps.  However, in the case of null, we still must send 8 because if we
                                // send null we will not receive a output val.  You can send null for fixed types and still
                                // receive a output value, but not for variable types.  So, always send 8 for timestamp because
                                // while the user sees it as a fixed type, we are actually representing it as a bigbinary which
                                // is variable.
                                if (mt.SqlDbType == SqlDbType.Timestamp)
                                {
                                    WriteParameterVarLen(mt, TdsEnums.TEXT_TIME_STAMP_LEN, false, stateObj);
                                }
                                else if (mt.SqlDbType == SqlDbType.Udt)
                                {
                                    byte[] udtVal = null;
                                    Format format = Format.Native;

                                    Debug.Assert(_isYukon, "Invalid DataType UDT for non-Yukon or later server!");

                                    if (!isNull)
                                    {
                                        udtVal = _connHandler.Connection.GetBytes(value, out format, out maxsize);

                                        Debug.Assert(null != udtVal, "GetBytes returned null instance. Make sure that it always returns non-null value");
                                        size = udtVal.Length;

                                        //it may be legitimate, but we dont support it yet
                                        if (size < 0 || (size >= ushort.MaxValue && maxsize != -1))
                                            throw new IndexOutOfRangeException();
                                    }

                                    //if this is NULL value, write special null value
                                    byte[] lenBytes = BitConverter.GetBytes((long)size);

                                    if (string.IsNullOrEmpty(param.UdtTypeName))
                                        throw SQL.MustSetUdtTypeNameForUdtParams();

                                    // Split the input name. TypeName is returned as single 3 part name during DeriveParameters.
                                    // NOTE: ParseUdtTypeName throws if format is incorrect
                                    string[] names = SqlParameter.ParseTypeName(param.UdtTypeName, true /* is UdtTypeName */);
                                    if (!string.IsNullOrEmpty(names[0]) && TdsEnums.MAX_SERVERNAME < names[0].Length)
                                    {
                                        throw ADP.ArgumentOutOfRange(nameof(names));
                                    }
                                    if (!string.IsNullOrEmpty(names[1]) && TdsEnums.MAX_SERVERNAME < names[names.Length - 2].Length)
                                    {
                                        throw ADP.ArgumentOutOfRange(nameof(names));
                                    }
                                    if (TdsEnums.MAX_SERVERNAME < names[2].Length)
                                    {
                                        throw ADP.ArgumentOutOfRange(nameof(names));
                                    }

                                    WriteUDTMetaData(value, names[0], names[1], names[2], stateObj);

                                    if (!isNull)
                                    {
                                        WriteUnsignedLong((ulong)udtVal.Length, stateObj); // PLP length
                                        if (udtVal.Length > 0)
                                        { // Only write chunk length if its value is greater than 0
                                            WriteInt(udtVal.Length, stateObj); // Chunk length
                                            stateObj.WriteByteArray(udtVal, udtVal.Length, 0); // Value
                                        }
                                        WriteInt(0, stateObj); // Terminator
                                    }
                                    else
                                    {
                                        WriteUnsignedLong(TdsEnums.SQL_PLP_NULL, stateObj); // PLP Null.
                                    }
                                    continue; // End of UDT - continue to next parameter.
                                }
                                else if (mt.IsPlp)
                                {
                                    if (mt.SqlDbType != SqlDbType.Xml)
                                        WriteShort(TdsEnums.SQL_USHORTVARMAXLEN, stateObj);
                                }
                                else if ((!mt.IsVarTime) && (mt.SqlDbType != SqlDbType.Date))
                                {   // Time, Date, DateTime2, DateTimeoffset do not have the size written out
                                    maxsize = (size > actualSize) ? size : actualSize;
                                    if (maxsize == 0 && _isYukon)
                                    {
                                        // Yukon doesn't like 0 as MaxSize. Change it to 2 for unicode types (SQL9 - 682322)
                                        if (mt.IsNCharType)
                                            maxsize = 2;
                                        else
                                            maxsize = 1;
                                    }

                                    WriteParameterVarLen(mt, maxsize, false /*IsNull*/, stateObj);
                                }
                            }

                            // scale and precision are only relevant for numeric and decimal types
                            if (mt.SqlDbType == SqlDbType.Decimal)
                            {
                                if (0 == precision)
                                {
                                    stateObj.WriteByte(TdsEnums.DEFAULT_NUMERIC_PRECISION);
                                }
                                else
                                {
                                    stateObj.WriteByte(precision);
                                }

                                stateObj.WriteByte(scale);
                            }
                            else if (mt.IsVarTime)
                            {
                                stateObj.WriteByte(param.GetActualScale());
                            }

                            // write out collation or xml metadata

                            if (_isYukon && (mt.SqlDbType == SqlDbType.Xml))
                            {
                                if (((param.XmlSchemaCollectionDatabase != null) && (param.XmlSchemaCollectionDatabase != ADP.StrEmpty)) ||
                                    ((param.XmlSchemaCollectionOwningSchema != null) && (param.XmlSchemaCollectionOwningSchema != ADP.StrEmpty)) ||
                                    ((param.XmlSchemaCollectionName != null) && (param.XmlSchemaCollectionName != ADP.StrEmpty)))
                                {
                                    stateObj.WriteByte(1);  //Schema present flag

                                    if ((param.XmlSchemaCollectionDatabase != null) && (param.XmlSchemaCollectionDatabase != ADP.StrEmpty))
                                    {
                                        tempLen = (param.XmlSchemaCollectionDatabase).Length;
                                        stateObj.WriteByte((byte)(tempLen));
                                        WriteString(param.XmlSchemaCollectionDatabase, tempLen, 0, stateObj);
                                    }
                                    else
                                    {
                                        stateObj.WriteByte(0);       // No dbname
                                    }

                                    if ((param.XmlSchemaCollectionOwningSchema != null) && (param.XmlSchemaCollectionOwningSchema != ADP.StrEmpty))
                                    {
                                        tempLen = (param.XmlSchemaCollectionOwningSchema).Length;
                                        stateObj.WriteByte((byte)(tempLen));
                                        WriteString(param.XmlSchemaCollectionOwningSchema, tempLen, 0, stateObj);
                                    }
                                    else
                                    {
                                        stateObj.WriteByte(0);      // no xml schema name
                                    }

                                    if ((param.XmlSchemaCollectionName != null) && (param.XmlSchemaCollectionName != ADP.StrEmpty))
                                    {
                                        tempLen = (param.XmlSchemaCollectionName).Length;
                                        WriteShort((short)(tempLen), stateObj);
                                        WriteString(param.XmlSchemaCollectionName, tempLen, 0, stateObj);
                                    }
                                    else
                                    {
                                        WriteShort(0, stateObj);       // No xml schema collection name
                                    }
                                }
                                else
                                {
                                    stateObj.WriteByte(0);       // No schema
                                }
                            }
                            else if (mt.IsCharType)
                            {
                                // if it is not supplied, simply write out our default collation, otherwise, write out the one attached to the parameter
                                SqlCollation outCollation = (param.Collation != null) ? param.Collation : _defaultCollation;
                                Debug.Assert(_defaultCollation != null, "_defaultCollation is null!");

                                WriteUnsignedInt(outCollation.info, stateObj);
                                stateObj.WriteByte(outCollation.sortId);
                            }

                            if (0 == codePageByteSize)
                                WriteParameterVarLen(mt, actualSize, isNull, stateObj, isDataFeed);
                            else
                                WriteParameterVarLen(mt, codePageByteSize, isNull, stateObj, isDataFeed);

                            Task writeParamTask = null;
                            // write the value now
                            if (!isNull)
                            {
                                if (isSqlVal)
                                {
                                    writeParamTask = WriteSqlValue(value, mt, actualSize, codePageByteSize, param.Offset, stateObj);
                                }
                                else
                                {
                                    // for codePageEncoded types, WriteValue simply expects the number of characters
                                    // For plp types, we also need the encoded byte size
                                    writeParamTask = WriteValue(value, mt, param.GetActualScale(), actualSize, codePageByteSize, param.Offset, stateObj, param.Size, isDataFeed);
                                }
                            }

                            if (!sync)
                            {
                                if (writeParamTask == null)
                                {
                                    writeParamTask = stateObj.WaitForAccumulatedWrites();
                                }

                                if (writeParamTask != null)
                                {
                                    Task task = null;
                                    if (completion == null)
                                    {
                                        completion = new TaskCompletionSource<object>();
                                        task = completion.Task;
                                    }

                                    TDSExecuteRPCParameterSetupWriteCompletion(
<<<<<<< HEAD
                                        rpcArray, 
                                        timeout, 
                                        inSchema, 
                                        notificationRequest, 
                                        stateObj, 
                                        isCommandProc, 
                                        sync, 
                                        completion, 
                                        ii, 
                                        i + 1, 
=======
                                        rpcArray,
                                        timeout,
                                        inSchema,
                                        notificationRequest,
                                        stateObj,
                                        isCommandProc,
                                        sync,
                                        completion,
                                        ii,
                                        i + 1,
>>>>>>> 41e4a8c7
                                        writeParamTask
                                    );

                                    // Take care of releasing the locks
                                    if (releaseConnectionLock)
                                    {
                                        task.ContinueWith(
                                            (_, state) => ((SqlInternalConnectionTds)state)._parserLock.Release(),
                                            state: _connHandler,
                                            TaskScheduler.Default
                                        );
                                        releaseConnectionLock = false;
                                    }

                                    return task;
                                }
                            }
#if DEBUG
                            else
                            {
                                Debug.Assert(writeParamTask == null, "Should not have a task when executing sync");
                            }
#endif
                        } // parameter for loop

                        // If this is not the last RPC we are sending, add the batch flag
                        if (ii < (rpcArray.Length - 1))
                        {
                            if (_isYukon)
                            {
                                stateObj.WriteByte(TdsEnums.YUKON_RPCBATCHFLAG);
                            }
                            else
                            {
                                stateObj.WriteByte(TdsEnums.SHILOH_RPCBATCHFLAG);
                            }
                        }
                    } // rpc for loop

                    Task execFlushTask = stateObj.ExecuteFlush();
                    Debug.Assert(!sync || execFlushTask == null, "Should not get a task when executing sync");
                    if (execFlushTask != null)
                    {
                        Task task = null;

                        if (completion == null)
                        {
                            completion = new TaskCompletionSource<object>();
                            task = completion.Task;
                        }

                        TDSExecuteRPCParameterSetupFlushCompletion(stateObj, completion, execFlushTask, releaseConnectionLock);

                        // TDSExecuteRPCParameterSetupFlushCompletion calling ExecuteFlushTaskCallback will take care of the locks for us
                        releaseConnectionLock = false;

                        return task;
                    }
                }
                catch (Exception e)
                {
                    if (!ADP.IsCatchableExceptionType(e))
                    {
                        throw;
                    }

                    FailureCleanup(stateObj, e);

                    throw;
                }
                FinalizeExecuteRPC(stateObj);
                if (completion != null)
                {
                    completion.SetResult(null);
                }
                return null;
            }
            catch (Exception e)
            {
                FinalizeExecuteRPC(stateObj);
                if (completion != null)
                {
                    completion.SetException(e);
                    return null;
                }
                else
                {
                    throw;
                }
            }
            finally
            {
                Debug.Assert(firstCall || !releaseConnectionLock, "Shouldn't be releasing locks synchronously after the first call");
                if (releaseConnectionLock)
                {
                    _connHandler._parserLock.Release();
                }
            }
        }


        // This is in its own method to avoid always allocating the lambda in TDSExecuteRPCParameter
        private void TDSExecuteRPCParameterSetupWriteCompletion(_SqlRPC[] rpcArray, int timeout, bool inSchema, SqlNotificationRequest notificationRequest, TdsParserStateObject stateObj, bool isCommandProc, bool sync, TaskCompletionSource<object> completion, int startRpc, int startParam, Task writeParamTask)
        {
            AsyncHelper.ContinueTask(
                writeParamTask,
                completion,
                () => TdsExecuteRPC(
                        rpcArray,
                        timeout,
                        inSchema,
                        notificationRequest,
                        stateObj,
                        isCommandProc,
                        sync,
                        completion,
                        startRpc,
                        startParam
                      ),
                onFailure: exc => TdsExecuteRPC_OnFailure(exc, stateObj)
            );
        }

        // This is in its own method to avoid always allocating the lambda in  TDSExecuteRPCParameter 
        private void TDSExecuteRPCParameterSetupFlushCompletion(TdsParserStateObject stateObj, TaskCompletionSource<object> completion, Task execFlushTask, bool taskReleaseConnectionLock)
        {
            execFlushTask.ContinueWith(tsk => ExecuteFlushTaskCallback(tsk, stateObj, completion, taskReleaseConnectionLock), TaskScheduler.Default);
        }

        private void FinalizeExecuteRPC(TdsParserStateObject stateObj)
        {
            stateObj.SniContext = SniContext.Snix_Read;
            _asyncWrite = false;
        }

        private void TdsExecuteRPC_OnFailure(Exception exc, TdsParserStateObject stateObj)
        {
            FailureCleanup(stateObj, exc);
        }

        private void ExecuteFlushTaskCallback(Task tsk, TdsParserStateObject stateObj, TaskCompletionSource<object> completion, bool releaseConnectionLock)
        {
            try
            {
                FinalizeExecuteRPC(stateObj);
                if (tsk.Exception != null)
                {
                    Exception exc = tsk.Exception.InnerException;
                    try
                    {
                        FailureCleanup(stateObj, tsk.Exception);
                    }
                    catch (Exception e)
                    {
                        exc = e;
                    }
                    completion.SetException(exc);
                }
                else
                {
                    completion.SetResult(null);
                }
            }
            finally
            {
                if (releaseConnectionLock)
                {
                    _connHandler._parserLock.Release();
                }
            }
        }


        private void WriteParameterName(string parameterName, TdsParserStateObject stateObj)
        {
            // paramLen
            // paramName
            if (!string.IsNullOrEmpty(parameterName))
            {
                Debug.Assert(parameterName.Length <= 0xff, "parameter name can only be 255 bytes, shouldn't get to TdsParser!");
                int tempLen = parameterName.Length & 0xff;
                stateObj.WriteByte((byte)tempLen);
                WriteString(parameterName, tempLen, 0, stateObj);
            }
            else
            {
                stateObj.WriteByte(0);
            }
        }

        private void WriteSmiParameter(SqlParameter param, int paramIndex, bool sendDefault, TdsParserStateObject stateObj)
        {
            //
            // Determine Metadata
            //
            ParameterPeekAheadValue peekAhead;
            MSS.SmiParameterMetaData metaData = param.MetaDataForSmi(out peekAhead);

            if (!_isKatmai)
            {
                MetaType mt = MetaType.GetMetaTypeFromSqlDbType(metaData.SqlDbType, metaData.IsMultiValued);
                throw ADP.VersionDoesNotSupportDataType(mt.TypeName);
            }

            //
            //  Determine value to send
            //
            object value;
            MSS.ExtendedClrTypeCode typeCode;

            // if we have an output or default param, set the value to null so we do not send it across to the server
            if (sendDefault)
            {
                // Value for TVP default is empty list, not NULL
                if (SqlDbType.Structured == metaData.SqlDbType && metaData.IsMultiValued)
                {
                    value = Array.Empty<MSS.SqlDataRecord>();
                    typeCode = MSS.ExtendedClrTypeCode.IEnumerableOfSqlDataRecord;
                }
                else
                {
                    // Need to send null value for default
                    value = null;
                    typeCode = MSS.ExtendedClrTypeCode.DBNull;
                }
            }
            else if (param.Direction == ParameterDirection.Output)
            {
                bool isCLRType = param.ParameterIsSqlType;  // We have to forward the TYPE info, we need to know what type we are returning.  Once we null the parameter we will no longer be able to distinguish what type were seeing.
                param.Value = null;
                value = null;
                typeCode = MSS.ExtendedClrTypeCode.DBNull;
                param.ParameterIsSqlType = isCLRType;
            }
            else
            {
                value = param.GetCoercedValue();
                typeCode = MSS.MetaDataUtilsSmi.DetermineExtendedTypeCodeForUseWithSqlDbType(metaData.SqlDbType, metaData.IsMultiValued, value, null);
            }


            //
            // Write parameter metadata
            //
            WriteSmiParameterMetaData(metaData, sendDefault, stateObj);

            //
            // Now write the value
            //
            TdsParameterSetter paramSetter = new TdsParameterSetter(stateObj, metaData);
            MSS.ValueUtilsSmi.SetCompatibleValueV200(
                                        new MSS.SmiEventSink_Default(),  // TDS Errors/events dealt with at lower level for now, just need an object for processing
                                        paramSetter,
                                        0,          // ordinal.  TdsParameterSetter only handles one parameter at a time
                                        metaData,
                                        value,
                                        typeCode,
                                        param.Offset,
                                        0 < param.Size ? param.Size : -1,
                                        peekAhead);
        }

        // Writes metadata portion of parameter stream from an SmiParameterMetaData object.
        private void WriteSmiParameterMetaData(MSS.SmiParameterMetaData metaData, bool sendDefault, TdsParserStateObject stateObj)
        {
            // Determine status
            byte status = 0;
            if (ParameterDirection.Output == metaData.Direction || ParameterDirection.InputOutput == metaData.Direction)
            {
                status |= TdsEnums.RPC_PARAM_BYREF;
            }

            if (sendDefault)
            {
                status |= TdsEnums.RPC_PARAM_DEFAULT;
            }

            // Write everything out
            WriteParameterName(metaData.Name, stateObj);
            stateObj.WriteByte(status);
            WriteSmiTypeInfo(metaData, stateObj);
        }

        // Write a TypeInfo stream
        // Devnote: we remap the legacy types (text, ntext, and image) to SQLBIGVARCHAR,  SQLNVARCHAR, and SQLBIGVARBINARY
        private void WriteSmiTypeInfo(MSS.SmiExtendedMetaData metaData, TdsParserStateObject stateObj)
        {
            switch (metaData.SqlDbType)
            {
                case SqlDbType.BigInt:
                    stateObj.WriteByte(TdsEnums.SQLINTN);
                    stateObj.WriteByte(checked((byte)metaData.MaxLength));
                    break;
                case SqlDbType.Binary:
                    stateObj.WriteByte(TdsEnums.SQLBIGBINARY);
                    WriteUnsignedShort(checked((ushort)metaData.MaxLength), stateObj);
                    break;
                case SqlDbType.Bit:
                    stateObj.WriteByte(TdsEnums.SQLBITN);
                    stateObj.WriteByte(checked((byte)metaData.MaxLength));
                    break;
                case SqlDbType.Char:
                    stateObj.WriteByte(TdsEnums.SQLBIGCHAR);
                    WriteUnsignedShort(checked((ushort)(metaData.MaxLength)), stateObj);
                    WriteUnsignedInt(_defaultCollation.info, stateObj);
                    stateObj.WriteByte(_defaultCollation.sortId);
                    break;
                case SqlDbType.DateTime:
                    stateObj.WriteByte(TdsEnums.SQLDATETIMN);
                    stateObj.WriteByte(checked((byte)metaData.MaxLength));
                    break;
                case SqlDbType.Decimal:
                    stateObj.WriteByte(TdsEnums.SQLNUMERICN);
                    stateObj.WriteByte(checked((byte)MetaType.MetaDecimal.FixedLength));   // SmiMetaData's length and actual wire format's length are different
                    stateObj.WriteByte(0 == metaData.Precision ? (byte)1 : metaData.Precision);
                    stateObj.WriteByte(metaData.Scale);
                    break;
                case SqlDbType.Float:
                    stateObj.WriteByte(TdsEnums.SQLFLTN);
                    stateObj.WriteByte(checked((byte)metaData.MaxLength));
                    break;
                case SqlDbType.Image:
                    stateObj.WriteByte(TdsEnums.SQLBIGVARBINARY);
                    WriteUnsignedShort(unchecked((ushort)MSS.SmiMetaData.UnlimitedMaxLengthIndicator), stateObj);
                    break;
                case SqlDbType.Int:
                    stateObj.WriteByte(TdsEnums.SQLINTN);
                    stateObj.WriteByte(checked((byte)metaData.MaxLength));
                    break;
                case SqlDbType.Money:
                    stateObj.WriteByte(TdsEnums.SQLMONEYN);
                    stateObj.WriteByte(checked((byte)metaData.MaxLength));
                    break;
                case SqlDbType.NChar:
                    stateObj.WriteByte(TdsEnums.SQLNCHAR);
                    WriteUnsignedShort(checked((ushort)(metaData.MaxLength * 2)), stateObj);
                    WriteUnsignedInt(_defaultCollation.info, stateObj);
                    stateObj.WriteByte(_defaultCollation.sortId);
                    break;
                case SqlDbType.NText:
                    stateObj.WriteByte(TdsEnums.SQLNVARCHAR);
                    WriteUnsignedShort(unchecked((ushort)MSS.SmiMetaData.UnlimitedMaxLengthIndicator), stateObj);
                    WriteUnsignedInt(_defaultCollation.info, stateObj);
                    stateObj.WriteByte(_defaultCollation.sortId);
                    break;
                case SqlDbType.NVarChar:
                    stateObj.WriteByte(TdsEnums.SQLNVARCHAR);
                    if (MSS.SmiMetaData.UnlimitedMaxLengthIndicator == metaData.MaxLength)
                    {
                        WriteUnsignedShort(unchecked((ushort)MSS.SmiMetaData.UnlimitedMaxLengthIndicator), stateObj);
                    }
                    else
                    {
                        WriteUnsignedShort(checked((ushort)(metaData.MaxLength * 2)), stateObj);
                    }
                    WriteUnsignedInt(_defaultCollation.info, stateObj);
                    stateObj.WriteByte(_defaultCollation.sortId);
                    break;
                case SqlDbType.Real:
                    stateObj.WriteByte(TdsEnums.SQLFLTN);
                    stateObj.WriteByte(checked((byte)metaData.MaxLength));
                    break;
                case SqlDbType.UniqueIdentifier:
                    stateObj.WriteByte(TdsEnums.SQLUNIQUEID);
                    stateObj.WriteByte(checked((byte)metaData.MaxLength));
                    break;
                case SqlDbType.SmallDateTime:
                    stateObj.WriteByte(TdsEnums.SQLDATETIMN);
                    stateObj.WriteByte(checked((byte)metaData.MaxLength));
                    break;
                case SqlDbType.SmallInt:
                    stateObj.WriteByte(TdsEnums.SQLINTN);
                    stateObj.WriteByte(checked((byte)metaData.MaxLength));
                    break;
                case SqlDbType.SmallMoney:
                    stateObj.WriteByte(TdsEnums.SQLMONEYN);
                    stateObj.WriteByte(checked((byte)metaData.MaxLength));
                    break;
                case SqlDbType.Text:
                    stateObj.WriteByte(TdsEnums.SQLBIGVARCHAR);
                    WriteUnsignedShort(unchecked((ushort)MSS.SmiMetaData.UnlimitedMaxLengthIndicator), stateObj);
                    WriteUnsignedInt(_defaultCollation.info, stateObj);
                    stateObj.WriteByte(_defaultCollation.sortId);
                    break;
                case SqlDbType.Timestamp:
                    stateObj.WriteByte(TdsEnums.SQLBIGBINARY);
                    WriteShort(checked((int)metaData.MaxLength), stateObj);
                    break;
                case SqlDbType.TinyInt:
                    stateObj.WriteByte(TdsEnums.SQLINTN);
                    stateObj.WriteByte(checked((byte)metaData.MaxLength));
                    break;
                case SqlDbType.VarBinary:
                    stateObj.WriteByte(TdsEnums.SQLBIGVARBINARY);
                    WriteUnsignedShort(unchecked((ushort)metaData.MaxLength), stateObj);
                    break;
                case SqlDbType.VarChar:
                    stateObj.WriteByte(TdsEnums.SQLBIGVARCHAR);
                    WriteUnsignedShort(unchecked((ushort)metaData.MaxLength), stateObj);
                    WriteUnsignedInt(_defaultCollation.info, stateObj);
                    stateObj.WriteByte(_defaultCollation.sortId);
                    break;
                case SqlDbType.Variant:
                    stateObj.WriteByte(TdsEnums.SQLVARIANT);
                    WriteInt(checked((int)metaData.MaxLength), stateObj);
                    break;
                case SqlDbType.Xml:
                    stateObj.WriteByte(TdsEnums.SQLXMLTYPE);
                    // Is there a schema
                    if (string.IsNullOrEmpty(metaData.TypeSpecificNamePart1) && string.IsNullOrEmpty(metaData.TypeSpecificNamePart2) &&
                            string.IsNullOrEmpty(metaData.TypeSpecificNamePart3))
                    {
                        stateObj.WriteByte(0);  // schema not present
                    }
                    else
                    {
                        stateObj.WriteByte(1); // schema present
                        WriteIdentifier(metaData.TypeSpecificNamePart1, stateObj);
                        WriteIdentifier(metaData.TypeSpecificNamePart2, stateObj);
                        WriteIdentifierWithShortLength(metaData.TypeSpecificNamePart3, stateObj);
                    }
                    break;
                case SqlDbType.Udt:
                    stateObj.WriteByte(TdsEnums.SQLUDT);
                    WriteIdentifier(metaData.TypeSpecificNamePart1, stateObj);
                    WriteIdentifier(metaData.TypeSpecificNamePart2, stateObj);
                    WriteIdentifier(metaData.TypeSpecificNamePart3, stateObj);
                    break;
                case SqlDbType.Structured:
                    if (metaData.IsMultiValued)
                    {
                        WriteTvpTypeInfo(metaData, stateObj);
                    }
                    else
                    {
                        Debug.Assert(false, "SUDTs not yet supported.");
                    }
                    break;
                case SqlDbType.Date:
                    stateObj.WriteByte(TdsEnums.SQLDATE);
                    break;
                case SqlDbType.Time:
                    stateObj.WriteByte(TdsEnums.SQLTIME);
                    stateObj.WriteByte(metaData.Scale);
                    break;
                case SqlDbType.DateTime2:
                    stateObj.WriteByte(TdsEnums.SQLDATETIME2);
                    stateObj.WriteByte(metaData.Scale);
                    break;
                case SqlDbType.DateTimeOffset:
                    stateObj.WriteByte(TdsEnums.SQLDATETIMEOFFSET);
                    stateObj.WriteByte(metaData.Scale);
                    break;
                default:
                    Debug.Assert(false, "Unknown SqlDbType should have been caught earlier!");
                    break;
            }
        }

        private void WriteTvpTypeInfo(MSS.SmiExtendedMetaData metaData, TdsParserStateObject stateObj)
        {
            Debug.Assert(SqlDbType.Structured == metaData.SqlDbType && metaData.IsMultiValued,
                        "Invalid metadata for TVPs. Type=" + metaData.SqlDbType);
            // Type token
            stateObj.WriteByte((byte)TdsEnums.SQLTABLE);

            // 3-part name (DB, Schema, TypeName)
            WriteIdentifier(metaData.TypeSpecificNamePart1, stateObj);
            WriteIdentifier(metaData.TypeSpecificNamePart2, stateObj);
            WriteIdentifier(metaData.TypeSpecificNamePart3, stateObj);

            // TVP_COLMETADATA
            if (0 == metaData.FieldMetaData.Count)
            {
                WriteUnsignedShort((ushort)TdsEnums.TVP_NOMETADATA_TOKEN, stateObj);
            }
            else
            {
                // COUNT of columns
                WriteUnsignedShort(checked((ushort)metaData.FieldMetaData.Count), stateObj);

                // TvpColumnMetaData for each column (look for defaults in this loop
                MSS.SmiDefaultFieldsProperty defaults = (MSS.SmiDefaultFieldsProperty)metaData.ExtendedProperties[MSS.SmiPropertySelector.DefaultFields];
                for (int i = 0; i < metaData.FieldMetaData.Count; i++)
                {
                    WriteTvpColumnMetaData(metaData.FieldMetaData[i], defaults[i], stateObj);
                }

                // optional OrderUnique metadata
                WriteTvpOrderUnique(metaData, stateObj);
            }

            // END of optional metadata
            stateObj.WriteByte(TdsEnums.TVP_END_TOKEN);
        }

        // Write a single TvpColumnMetaData stream to the server
        private void WriteTvpColumnMetaData(MSS.SmiExtendedMetaData md, bool isDefault, TdsParserStateObject stateObj)
        {
            // User Type
            if (SqlDbType.Timestamp == md.SqlDbType)
            {
                WriteUnsignedInt(TdsEnums.SQLTIMESTAMP, stateObj);
            }
            else
            {
                WriteUnsignedInt(0, stateObj);
            }

            // Flags
            ushort status = TdsEnums.Nullable;
            if (isDefault)
            {
                status |= TdsEnums.TVP_DEFAULT_COLUMN;
            }
            WriteUnsignedShort(status, stateObj);

            // Type info
            WriteSmiTypeInfo(md, stateObj);

            // Column name
            // per spec, "ColName is never sent to server or client for TVP, it is required within a TVP to be zero length."
            WriteIdentifier(null, stateObj);
        }

        // temporary-results structure used only by WriteTvpOrderUnique
        //  use class to avoid List<T>'s per-struct-instantiated memory costs.
        private class TdsOrderUnique
        {
            internal short ColumnOrdinal;
            internal byte Flags;

            internal TdsOrderUnique(short ordinal, byte flags)
            {
                ColumnOrdinal = ordinal;
                Flags = flags;
            }
        }

        private void WriteTvpOrderUnique(MSS.SmiExtendedMetaData metaData, TdsParserStateObject stateObj)
        {
            // TVP_ORDER_UNIQUE token (uniqueness and sort order)

            // Merge order and unique keys into a single token stream

            MSS.SmiOrderProperty orderProperty = (MSS.SmiOrderProperty)metaData.ExtendedProperties[MSS.SmiPropertySelector.SortOrder];
            MSS.SmiUniqueKeyProperty uniqueKeyProperty = (MSS.SmiUniqueKeyProperty)metaData.ExtendedProperties[MSS.SmiPropertySelector.UniqueKey];

            // Build list from
            List<TdsOrderUnique> columnList = new List<TdsOrderUnique>(metaData.FieldMetaData.Count);
            for (int i = 0; i < metaData.FieldMetaData.Count; i++)
            {
                // Add appropriate SortOrder flag
                byte flags = 0;
                MSS.SmiOrderProperty.SmiColumnOrder columnOrder = orderProperty[i];
                if (SortOrder.Ascending == columnOrder.Order)
                {
                    flags = TdsEnums.TVP_ORDERASC_FLAG;
                }
                else if (SortOrder.Descending == columnOrder.Order)
                {
                    flags = TdsEnums.TVP_ORDERDESC_FLAG;
                }

                // Add unique key flag if appropriate
                if (uniqueKeyProperty[i])
                {
                    flags |= TdsEnums.TVP_UNIQUE_FLAG;
                }

                // Remember this column if any flags were set
                if (0 != flags)
                {
                    columnList.Add(new TdsOrderUnique(checked((short)(i + 1)), flags));
                }
            }

            // Write flagged columns to wire...
            if (0 < columnList.Count)
            {
                stateObj.WriteByte(TdsEnums.TVP_ORDER_UNIQUE_TOKEN);
                WriteShort(columnList.Count, stateObj);
                foreach (TdsOrderUnique column in columnList)
                {
                    WriteShort(column.ColumnOrdinal, stateObj);
                    stateObj.WriteByte(column.Flags);
                }
            }
        }

        internal Task WriteBulkCopyDone(TdsParserStateObject stateObj)
        {
            // Write DONE packet
            //
            if (!(State == TdsParserState.OpenNotLoggedIn || State == TdsParserState.OpenLoggedIn))
            {
                throw ADP.ClosedConnectionError();
            }
            stateObj.WriteByte(TdsEnums.SQLDONE);
            WriteShort(0, stateObj);
            WriteShort(0, stateObj);
            WriteInt(0, stateObj);

            stateObj._pendingData = true;
            stateObj._messageStatus = 0;
            return stateObj.WritePacket(TdsEnums.HARDFLUSH);
        }

        internal void WriteBulkCopyMetaData(_SqlMetaDataSet metadataCollection, int count, TdsParserStateObject stateObj)
        {
            if (!(State == TdsParserState.OpenNotLoggedIn || State == TdsParserState.OpenLoggedIn))
            {
                throw ADP.ClosedConnectionError();
            }

            stateObj.WriteByte(TdsEnums.SQLCOLMETADATA);
            WriteShort(count, stateObj);

            for (int i = 0; i < metadataCollection.Length; i++)
            {
                if (metadataCollection[i] != null)
                {
                    _SqlMetaData md = metadataCollection[i];

                    // read user type - 4 bytes Yukon, 2 backwards
                    WriteInt(0x0, stateObj);

                    ushort flags;

                    flags = (ushort)(md.updatability << 2);
                    flags |= (ushort)(md.isNullable ? (ushort)TdsEnums.Nullable : (ushort)0);
                    flags |= (ushort)(md.isIdentity ? (ushort)TdsEnums.Identity : (ushort)0);

                    WriteShort(flags, stateObj);      // write the flags


                    switch (md.type)
                    {
                        case SqlDbType.Decimal:
                            stateObj.WriteByte(md.tdsType);
                            WriteTokenLength(md.tdsType, md.length, stateObj);
                            stateObj.WriteByte(md.precision);
                            stateObj.WriteByte(md.scale);
                            break;
                        case SqlDbType.Xml:
                            stateObj.WriteByteArray(s_xmlMetadataSubstituteSequence, s_xmlMetadataSubstituteSequence.Length, 0);
                            break;
                        case SqlDbType.Udt:
                            stateObj.WriteByte(TdsEnums.SQLBIGVARBINARY);
                            WriteTokenLength(TdsEnums.SQLBIGVARBINARY, md.length, stateObj);
                            break;
                        case SqlDbType.Date:
                            stateObj.WriteByte(md.tdsType);
                            break;
                        case SqlDbType.Time:
                        case SqlDbType.DateTime2:
                        case SqlDbType.DateTimeOffset:
                            stateObj.WriteByte(md.tdsType);
                            stateObj.WriteByte(md.scale);
                            break;
                        default:
                            stateObj.WriteByte(md.tdsType);
                            WriteTokenLength(md.tdsType, md.length, stateObj);
                            if (md.metaType.IsCharType)
                            {
                                WriteUnsignedInt(md.collation.info, stateObj);
                                stateObj.WriteByte(md.collation.sortId);
                            }
                            break;
                    }

                    if (md.metaType.IsLong && !md.metaType.IsPlp)
                    {
                        WriteShort(md.tableName.Length, stateObj);
                        WriteString(md.tableName, stateObj);
                    }

                    stateObj.WriteByte((byte)md.column.Length);
                    WriteString(md.column, stateObj);
                }
            } // end for loop
        }

        internal Task WriteBulkCopyValue(object value, SqlMetaDataPriv metadata, TdsParserStateObject stateObj, bool isSqlType, bool isDataFeed, bool isNull)
        {
            Debug.Assert(!isSqlType || value is INullable, "isSqlType is true, but value can not be type cast to an INullable");
            Debug.Assert(!isDataFeed ^ value is DataFeed, "Incorrect value for isDataFeed");

            Encoding saveEncoding = _defaultEncoding;
            SqlCollation saveCollation = _defaultCollation;
            int saveCodePage = _defaultCodePage;
            int saveLCID = _defaultLCID;
            Task resultTask = null;
            Task internalWriteTask = null;

            if (!(State == TdsParserState.OpenNotLoggedIn || State == TdsParserState.OpenLoggedIn))
            {
                throw ADP.ClosedConnectionError();
            }
            try
            {
                if (metadata.encoding != null)
                {
                    _defaultEncoding = metadata.encoding;
                }
                if (metadata.collation != null)
                {
                    // Replace encoding if it is UTF8
                    if ((metadata.collation.info & TdsEnums.UTF8_IN_TDSCOLLATION) == TdsEnums.UTF8_IN_TDSCOLLATION)
                    {
                        _defaultEncoding = Encoding.UTF8;
                    }

                    _defaultCollation = metadata.collation;
                    _defaultLCID = _defaultCollation.LCID;
                }
                _defaultCodePage = metadata.codePage;

                MetaType metatype = metadata.metaType;
                int ccb = 0;
                int ccbStringBytes = 0;

                if (isNull)
                {
                    // For UDT, remember we treat as binary even though it is a PLP
                    if (metatype.IsPlp && (metatype.NullableType != TdsEnums.SQLUDT || metatype.IsLong))
                    {
                        WriteLong(unchecked((long)TdsEnums.SQL_PLP_NULL), stateObj);
                    }
                    else if (!metatype.IsFixed && !metatype.IsLong && !metatype.IsVarTime)
                    {
                        WriteShort(TdsEnums.VARNULL, stateObj);
                    }
                    else
                    {
                        stateObj.WriteByte(TdsEnums.FIXEDNULL);
                    }
                    return resultTask;
                }

                if (!isDataFeed)
                {
                    switch (metatype.NullableType)
                    {
                        case TdsEnums.SQLBIGBINARY:
                        case TdsEnums.SQLBIGVARBINARY:
                        case TdsEnums.SQLIMAGE:
                        case TdsEnums.SQLUDT:
                            ccb = (isSqlType) ? ((SqlBinary)value).Length : ((byte[])value).Length;
                            break;
                        case TdsEnums.SQLUNIQUEID:
                            ccb = GUID_SIZE;   // that's a constant for guid
                            break;
                        case TdsEnums.SQLBIGCHAR:
                        case TdsEnums.SQLBIGVARCHAR:
                        case TdsEnums.SQLTEXT:
                            if (null == _defaultEncoding)
                            {
                                ThrowUnsupportedCollationEncountered(null); // stateObject only when reading
                            }

                            string stringValue = null;
                            if (isSqlType)
                            {
                                stringValue = ((SqlString)value).Value;
                            }
                            else
                            {
                                stringValue = (string)value;
                            }

                            ccb = stringValue.Length;
                            ccbStringBytes = _defaultEncoding.GetByteCount(stringValue);
                            break;
                        case TdsEnums.SQLNCHAR:
                        case TdsEnums.SQLNVARCHAR:
                        case TdsEnums.SQLNTEXT:
                            ccb = ((isSqlType) ? ((SqlString)value).Value.Length : ((string)value).Length) * 2;
                            break;
                        case TdsEnums.SQLXMLTYPE:
                            // Value here could be string or XmlReader
                            if (value is XmlReader)
                            {
                                value = MetaType.GetStringFromXml((XmlReader)value);
                            }
                            ccb = ((isSqlType) ? ((SqlString)value).Value.Length : ((string)value).Length) * 2;
                            break;

                        default:
                            ccb = metadata.length;
                            break;
                    }
                }
                else
                {
                    Debug.Assert(metatype.IsLong &&
                        ((metatype.SqlDbType == SqlDbType.VarBinary && value is StreamDataFeed) ||
                         ((metatype.SqlDbType == SqlDbType.VarChar || metatype.SqlDbType == SqlDbType.NVarChar) && value is TextDataFeed) ||
                         (metatype.SqlDbType == SqlDbType.Xml && value is XmlDataFeed)),
                   "Stream data feed should only be assigned to VarBinary(max), Text data feed should only be assigned to [N]VarChar(max), Xml data feed should only be assigned to XML(max)");
                }


                // Expected the text length in data stream for bulk copy of text, ntext, or image data.
                //
                if (metatype.IsLong)
                {
                    switch (metatype.SqlDbType)
                    {
                        case SqlDbType.Text:
                        case SqlDbType.NText:
                        case SqlDbType.Image:
                            stateObj.WriteByteArray(s_longDataHeader, s_longDataHeader.Length, 0);
                            WriteTokenLength(metadata.tdsType, ccbStringBytes == 0 ? ccb : ccbStringBytes, stateObj);
                            break;

                        case SqlDbType.VarChar:
                        case SqlDbType.NVarChar:
                        case SqlDbType.VarBinary:
                        case SqlDbType.Xml:
                        case SqlDbType.Udt:
                            // plp data
                            WriteUnsignedLong(TdsEnums.SQL_PLP_UNKNOWNLEN, stateObj);
                            break;
                    }
                }
                else
                {
                    WriteTokenLength(metadata.tdsType, ccbStringBytes == 0 ? ccb : ccbStringBytes, stateObj);
                }

                if (isSqlType)
                {
                    internalWriteTask = WriteSqlValue(value, metatype, ccb, ccbStringBytes, 0, stateObj);
                }
                else if (metatype.SqlDbType != SqlDbType.Udt || metatype.IsLong)
                {
                    internalWriteTask = WriteValue(value, metatype, metadata.scale, ccb, ccbStringBytes, 0, stateObj, metadata.length, isDataFeed);
                    if ((internalWriteTask == null) && (_asyncWrite))
                    {
                        internalWriteTask = stateObj.WaitForAccumulatedWrites();
                    }
                    Debug.Assert(_asyncWrite || stateObj.WaitForAccumulatedWrites() == null, "Should not have accumulated writes when writing sync");
                }
                else
                {
                    WriteShort(ccb, stateObj);
                    internalWriteTask = stateObj.WriteByteArray((byte[])value, ccb, 0);
                }

#if DEBUG
                //In DEBUG mode, when SetAlwaysTaskOnWrite is true, we create a task. Allows us to verify async execution paths.
                if (_asyncWrite && internalWriteTask == null && SqlBulkCopy.SetAlwaysTaskOnWrite == true)
                {
                    internalWriteTask = Task.FromResult<object>(null);
                }
#endif
                if (internalWriteTask != null)
                { //i.e. the write was async.
                    resultTask = WriteBulkCopyValueSetupContinuation(internalWriteTask, saveEncoding, saveCollation, saveCodePage, saveLCID);
                }
            }
            finally
            {
                if (internalWriteTask == null)
                {
                    _defaultEncoding = saveEncoding;
                    _defaultCollation = saveCollation;
                    _defaultCodePage = saveCodePage;
                    _defaultLCID = saveLCID;
                }
            }
            return resultTask;
        }

        // This is in its own method to avoid always allocating the lambda in WriteBulkCopyValue
        private Task WriteBulkCopyValueSetupContinuation(Task internalWriteTask, Encoding saveEncoding, SqlCollation saveCollation, int saveCodePage, int saveLCID)
        {
            return internalWriteTask.ContinueWith<Task>(t =>
            {
                _defaultEncoding = saveEncoding;
                _defaultCollation = saveCollation;
                _defaultCodePage = saveCodePage;
                _defaultLCID = saveLCID;
                return t;
            }, TaskScheduler.Default).Unwrap();
        }

        // Write mars header data, not including the mars header length
        private void WriteMarsHeaderData(TdsParserStateObject stateObj, SqlInternalTransaction transaction)
        {
            // Function to send over additional payload header data for Yukon and beyond only.

            // These are not necessary - can have local started in distributed.
            // Debug.Assert(!(null != sqlTransaction && null != distributedTransaction), "Error to have local (api started) and distributed transaction at the same time!");
            // Debug.Assert(!(null != _userStartedLocalTransaction && null != distributedTransaction), "Error to have local (started outside of the api) and distributed transaction at the same time!");

            // We may need to update the mars header length if mars header is changed in the future

            WriteShort(TdsEnums.HEADERTYPE_MARS, stateObj);

            if (null != transaction && SqlInternalTransaction.NullTransactionId != transaction.TransactionId)
            {
                WriteLong(transaction.TransactionId, stateObj);
                WriteInt(stateObj.IncrementAndObtainOpenResultCount(transaction), stateObj);
            }
            else
            {
                WriteLong(SqlInternalTransaction.NullTransactionId, stateObj);
                WriteInt(stateObj.IncrementAndObtainOpenResultCount(null), stateObj);
            }
        }

        private int GetNotificationHeaderSize(SqlNotificationRequest notificationRequest)
        {
            if (null != notificationRequest)
            {
                string callbackId = notificationRequest.UserData;
                string service = notificationRequest.Options;
                int timeout = notificationRequest.Timeout;

                if (null == callbackId)
                {
                    throw ADP.ArgumentNull(nameof(callbackId));
                }
                else if (ushort.MaxValue < callbackId.Length)
                {
                    throw ADP.ArgumentOutOfRange(nameof(callbackId));
                }

                if (null == service)
                {
                    throw ADP.ArgumentNull(nameof(service));
                }
                else if (ushort.MaxValue < service.Length)
                {
                    throw ADP.ArgumentOutOfRange(nameof(service));
                }

                if (-1 > timeout)
                {
                    throw ADP.ArgumentOutOfRange(nameof(timeout));
                }

                // Header Length (uint) (included in size) (already written to output buffer)
                // Header Type (ushort)
                // NotifyID Length (ushort)
                // NotifyID UnicodeStream (unicode text)
                // SSBDeployment Length (ushort)
                // SSBDeployment UnicodeStream (unicode text)
                // Timeout (uint) -- optional
                // Don't send timeout value if it is 0

                int headerLength = 4 + 2 + 2 + (callbackId.Length * 2) + 2 + (service.Length * 2);
                if (timeout > 0)
                    headerLength += 4;
                return headerLength;
            }
            else
            {
                return 0;
            }
        }

        // Write query notificaiton header data, not including the notificaiton header length
        private void WriteQueryNotificationHeaderData(SqlNotificationRequest notificationRequest, TdsParserStateObject stateObj)
        {
            Debug.Assert(_isYukon, "WriteQueryNotificationHeaderData called on a non-Yukon server");

            // We may need to update the notification header length if the header is changed in the future

            Debug.Assert(null != notificationRequest, "notificaitonRequest is null");

            string callbackId = notificationRequest.UserData;
            string service = notificationRequest.Options;
            int timeout = notificationRequest.Timeout;

            // we did verification in GetNotificationHeaderSize, so just assert here.
            Debug.Assert(null != callbackId, "CallbackId is null");
            Debug.Assert(ushort.MaxValue >= callbackId.Length, "CallbackId length is out of range");
            Debug.Assert(null != service, "Service is null");
            Debug.Assert(ushort.MaxValue >= service.Length, "Service length is out of range");
            Debug.Assert(-1 <= timeout, "Timeout");

            WriteShort(TdsEnums.HEADERTYPE_QNOTIFICATION, stateObj);      // Query notifications Type

            WriteShort(callbackId.Length * 2, stateObj); // Length in bytes
            WriteString(callbackId, stateObj);

            WriteShort(service.Length * 2, stateObj); // Length in bytes
            WriteString(service, stateObj);
            if (timeout > 0)
                WriteInt(timeout, stateObj);
        }

        private void WriteRPCBatchHeaders(TdsParserStateObject stateObj, SqlNotificationRequest notificationRequest)
        {
            /* Header:
               TotalLength  - DWORD  - including all headers and lengths, including itself
               Each Data Session:
               {
                     HeaderLength - DWORD  - including all header length fields, including itself
                     HeaderType   - USHORT
                     HeaderData
               }
            */

            int notificationHeaderSize = GetNotificationHeaderSize(notificationRequest);

            const int marsHeaderSize = 18; // 4 + 2 + 8 + 4

            int totalHeaderLength = 4 + marsHeaderSize + notificationHeaderSize;
            Debug.Assert(stateObj._outBytesUsed == stateObj._outputHeaderLen, "Output bytes written before total header length");
            // Write total header length
            WriteInt(totalHeaderLength, stateObj);

            // Write Mars header length
            WriteInt(marsHeaderSize, stateObj);
            // Write Mars header data
            WriteMarsHeaderData(stateObj, CurrentTransaction);

            if (0 != notificationHeaderSize)
            {
                // Write Notification header length
                WriteInt(notificationHeaderSize, stateObj);
                // Write notificaiton header data
                WriteQueryNotificationHeaderData(notificationRequest, stateObj);
            }
        }


        //
        // Reverse function of GetTokenLength
        //
        private void WriteTokenLength(byte token, int length, TdsParserStateObject stateObj)
        {
            int tokenLength = 0;

            Debug.Assert(token != 0, "0 length token!");

            // For Plp fields, this should only be used when writing to metadata header.
            // For actual data length, WriteDataLength should be used.
            // For Xml fields, there is no token length field. For MAX fields it is 0xffff.
            {
                if (TdsEnums.SQLUDT == token)
                {
                    tokenLength = 8;
                }
                else if (token == TdsEnums.SQLXMLTYPE)
                {
                    tokenLength = 8;
                }
            }

            if (tokenLength == 0)
            {
                switch (token & TdsEnums.SQLLenMask)
                {
                    case TdsEnums.SQLFixedLen:
                        Debug.Assert(length == 0x01 << ((token & 0x0c) >> 2), "length does not match encoded length in token");
                        tokenLength = 0;
                        break;

                    case TdsEnums.SQLZeroLen:
                        tokenLength = 0;
                        break;

                    case TdsEnums.SQLVarLen:
                    case TdsEnums.SQLVarCnt:
                        if (0 != (token & 0x80))
                            tokenLength = 2;
                        else if (0 == (token & 0x0c))
                            tokenLength = 4;
                        else
                            tokenLength = 1;

                        break;

                    default:
                        Debug.Assert(false, "Unknown token length!");
                        break;
                }

                switch (tokenLength)
                {
                    case 1:
                        stateObj.WriteByte((byte)length);
                        break;

                    case 2:
                        WriteShort(length, stateObj);
                        break;

                    case 4:
                        WriteInt(length, stateObj);
                        break;

                    case 8:
                        // In the metadata case we write 0xffff for partial length prefixed types.
                        //  For actual data length preceding data, WriteDataLength should be used.
                        WriteShort(TdsEnums.SQL_USHORTVARMAXLEN, stateObj);
                        break;
                } // end switch
            }
        }

        // Returns true if BOM byte mark is needed for an XML value
        private bool IsBOMNeeded(MetaType type, object value)
        {
            if (type.NullableType == TdsEnums.SQLXMLTYPE)
            {
                Type currentType = value.GetType();

                if (currentType == typeof(SqlString))
                {
                    if (!((SqlString)value).IsNull && ((((SqlString)value).Value).Length > 0))
                    {
                        if ((((SqlString)value).Value[0] & 0xff) != 0xff)
                            return true;
                    }
                }
                else if ((currentType == typeof(string)) && (((String)value).Length > 0))
                {
                    if ((value != null) && (((string)value)[0] & 0xff) != 0xff)
                        return true;
                }
                else if (currentType == typeof(SqlXml))
                {
                    if (!((SqlXml)value).IsNull)
                        return true;
                }
                else if (currentType == typeof(XmlDataFeed))
                {
                    return true;             // Values will eventually converted to unicode string here
                }
            }
            return false;
        }

        private Task GetTerminationTask(Task unterminatedWriteTask, object value, MetaType type, int actualLength, TdsParserStateObject stateObj, bool isDataFeed)
        {
            if (type.IsPlp && ((actualLength > 0) || isDataFeed))
            {
                if (unterminatedWriteTask == null)
                {
                    WriteInt(0, stateObj);
                    return null;
                }
                else
                {
                    return AsyncHelper.CreateContinuationTask<int, TdsParserStateObject>(unterminatedWriteTask, WriteInt, 0, stateObj);
                }
            }
            else
            {
                return unterminatedWriteTask;
            }
        }


        private Task WriteSqlValue(object value, MetaType type, int actualLength, int codePageByteSize, int offset, TdsParserStateObject stateObj)
        {
            return GetTerminationTask(
                WriteUnterminatedSqlValue(value, type, actualLength, codePageByteSize, offset, stateObj),
                value, type, actualLength, stateObj, false);
        }

        // For MAX types, this method can only write everything in one big chunk. If multiple
        // chunk writes needed, please use WritePlpBytes/WritePlpChars
        private Task WriteUnterminatedSqlValue(object value, MetaType type, int actualLength, int codePageByteSize, int offset, TdsParserStateObject stateObj)
        {
            Debug.Assert(((type.NullableType == TdsEnums.SQLXMLTYPE) ||
                   (value is INullable && !((INullable)value).IsNull)),
                   "unexpected null SqlType!");

            // parameters are always sent over as BIG or N types
            switch (type.NullableType)
            {
                case TdsEnums.SQLFLTN:
                    if (type.FixedLength == 4)
                        WriteFloat(((SqlSingle)value).Value, stateObj);
                    else
                    {
                        Debug.Assert(type.FixedLength == 8, "Invalid length for SqlDouble type!");
                        WriteDouble(((SqlDouble)value).Value, stateObj);
                    }

                    break;

                case TdsEnums.SQLBIGBINARY:
                case TdsEnums.SQLBIGVARBINARY:
                case TdsEnums.SQLIMAGE:
                    {
                        if (type.IsPlp)
                        {
                            WriteInt(actualLength, stateObj);               // chunk length
                        }

                        if (value is SqlBinary)
                        {
                            return stateObj.WriteByteArray(((SqlBinary)value).Value, actualLength, offset, canAccumulate: false);
                        }
                        else
                        {
                            Debug.Assert(value is SqlBytes);
                            return stateObj.WriteByteArray(((SqlBytes)value).Value, actualLength, offset, canAccumulate: false);
                        }
                    }

                case TdsEnums.SQLUNIQUEID:
                    {
                        Debug.Assert(actualLength == 16, "Invalid length for guid type in com+ object");
                        Span<byte> b = stackalloc byte[16];
                        SqlGuid sqlGuid = (SqlGuid)value;
                        if (sqlGuid.IsNull)
                        {
                            b.Clear(); // this is needed because initlocals may be supressed in framework assemblies meaning the memory is not automaticaly zeroed 
                        }
                        else
                        {
                            FillGuidBytes(sqlGuid.Value, b);
                        }
                        stateObj.WriteByteSpan(b);
                        break;
                    }

                case TdsEnums.SQLBITN:
                    {
                        Debug.Assert(type.FixedLength == 1, "Invalid length for SqlBoolean type");
                        if (((SqlBoolean)value).Value == true)
                            stateObj.WriteByte(1);
                        else
                            stateObj.WriteByte(0);

                        break;
                    }

                case TdsEnums.SQLINTN:
                    if (type.FixedLength == 1)
                        stateObj.WriteByte(((SqlByte)value).Value);
                    else
                        if (type.FixedLength == 2)
                        WriteShort(((SqlInt16)value).Value, stateObj);
                    else
                            if (type.FixedLength == 4)
                        WriteInt(((SqlInt32)value).Value, stateObj);
                    else
                    {
                        Debug.Assert(type.FixedLength == 8, "invalid length for SqlIntN type:  " + type.FixedLength.ToString(CultureInfo.InvariantCulture));
                        WriteLong(((SqlInt64)value).Value, stateObj);
                    }

                    break;

                case TdsEnums.SQLBIGCHAR:
                case TdsEnums.SQLBIGVARCHAR:
                case TdsEnums.SQLTEXT:
                    if (type.IsPlp)
                    {
                        WriteInt(codePageByteSize, stateObj);               // chunk length
                    }
                    if (value is SqlChars)
                    {
                        string sch = new string(((SqlChars)value).Value);

                        return WriteEncodingChar(sch, actualLength, offset, _defaultEncoding, stateObj, canAccumulate: false);
                    }
                    else
                    {
                        Debug.Assert(value is SqlString);
                        return WriteEncodingChar(((SqlString)value).Value, actualLength, offset, _defaultEncoding, stateObj, canAccumulate: false);
                    }


                case TdsEnums.SQLNCHAR:
                case TdsEnums.SQLNVARCHAR:
                case TdsEnums.SQLNTEXT:
                case TdsEnums.SQLXMLTYPE:

                    if (type.IsPlp)
                    {
                        if (IsBOMNeeded(type, value))
                        {
                            WriteInt(actualLength + 2, stateObj);               // chunk length
                            WriteShort(TdsEnums.XMLUNICODEBOM, stateObj);
                        }
                        else
                        {
                            WriteInt(actualLength, stateObj);               // chunk length
                        }
                    }

                    // convert to cchars instead of cbytes
                    // Xml type is already converted to string through GetCoercedValue
                    if (actualLength != 0)
                        actualLength >>= 1;

                    if (value is SqlChars)
                    {
                        return WriteCharArray(((SqlChars)value).Value, actualLength, offset, stateObj, canAccumulate: false);
                    }
                    else
                    {
                        Debug.Assert(value is SqlString);
                        return WriteString(((SqlString)value).Value, actualLength, offset, stateObj, canAccumulate: false);
                    }

                case TdsEnums.SQLNUMERICN:
                    Debug.Assert(type.FixedLength <= 17, "Decimal length cannot be greater than 17 bytes");
                    WriteSqlDecimal((SqlDecimal)value, stateObj);
                    break;

                case TdsEnums.SQLDATETIMN:
                    SqlDateTime dt = (SqlDateTime)value;

                    if (type.FixedLength == 4)
                    {
                        if (0 > dt.DayTicks || dt.DayTicks > ushort.MaxValue)
                            throw SQL.SmallDateTimeOverflow(dt.ToString());

                        WriteShort(dt.DayTicks, stateObj);
                        WriteShort(dt.TimeTicks / SqlDateTime.SQLTicksPerMinute, stateObj);
                    }
                    else
                    {
                        WriteInt(dt.DayTicks, stateObj);
                        WriteInt(dt.TimeTicks, stateObj);
                    }

                    break;

                case TdsEnums.SQLMONEYN:
                    {
                        WriteSqlMoney((SqlMoney)value, type.FixedLength, stateObj);
                        break;
                    }

                case TdsEnums.SQLUDT:
                    Debug.Fail("Called WriteSqlValue on UDT param.Should have already been handled");
                    throw SQL.UDTUnexpectedResult(value.GetType().AssemblyQualifiedName);

                default:
                    Debug.Assert(false, "Unknown TdsType!" + type.NullableType.ToString("x2", (IFormatProvider)null));
                    break;
            } // switch
            // return point for accumulated writes, note: non-accumulated writes returned from their case statements
            return null;
        }

        private class TdsOutputStream : Stream
        {
            private TdsParser _parser;
            private TdsParserStateObject _stateObj;
            private byte[] _preambleToStrip;

            public TdsOutputStream(TdsParser parser, TdsParserStateObject stateObj, byte[] preambleToStrip)
            {
                _parser = parser;
                _stateObj = stateObj;
                _preambleToStrip = preambleToStrip;
            }

            public override bool CanRead
            {
                get { return false; }
            }

            public override bool CanSeek
            {
                get { return false; }
            }

            public override bool CanWrite
            {
                get { return true; }
            }

            public override void Flush()
            {
                // NOOP
            }

            public override long Length
            {
                get { throw new NotSupportedException(); }
            }

            public override long Position
            {
                get
                {
                    throw new NotSupportedException();
                }
                set
                {
                    throw new NotSupportedException();
                }
            }

            public override int Read(byte[] buffer, int offset, int count)
            {
                throw new NotSupportedException();
            }

            public override long Seek(long offset, SeekOrigin origin)
            {
                throw new NotSupportedException();
            }

            public override void SetLength(long value)
            {
                throw new NotSupportedException();
            }

            private void StripPreamble(byte[] buffer, ref int offset, ref int count)
            {
                if (_preambleToStrip != null && count >= _preambleToStrip.Length)
                {
                    for (int idx = 0; idx < _preambleToStrip.Length; idx++)
                    {
                        if (_preambleToStrip[idx] != buffer[idx])
                        {
                            _preambleToStrip = null;
                            return;
                        }
                    }

                    offset += _preambleToStrip.Length;
                    count -= _preambleToStrip.Length;
                }
                _preambleToStrip = null;
            }

            public override void Write(byte[] buffer, int offset, int count)
            {
                Debug.Assert(!_parser._asyncWrite);
                ValidateWriteParameters(buffer, offset, count);

                StripPreamble(buffer, ref offset, ref count);

                if (count > 0)
                {
                    _parser.WriteInt(count, _stateObj); // write length of chunk
                    _stateObj.WriteByteArray(buffer, count, offset);
                }
            }

            public override Task WriteAsync(byte[] buffer, int offset, int count, CancellationToken cancellationToken)
            {
                Debug.Assert(_parser._asyncWrite);
                ValidateWriteParameters(buffer, offset, count);

                StripPreamble(buffer, ref offset, ref count);

                Task task = null;
                if (count > 0)
                {
                    _parser.WriteInt(count, _stateObj); // write length of chunk
                    task = _stateObj.WriteByteArray(buffer, count, offset, canAccumulate: false);
                }

                return task ?? Task.CompletedTask;
            }

            internal static void ValidateWriteParameters(byte[] buffer, int offset, int count)
            {
                if (buffer == null)
                {
                    throw ADP.ArgumentNull(nameof(buffer));
                }
                if (offset < 0)
                {
                    throw ADP.ArgumentOutOfRange(nameof(offset));
                }
                if (count < 0)
                {
                    throw ADP.ArgumentOutOfRange(nameof(count));
                }
                try
                {
                    if (checked(offset + count) > buffer.Length)
                    {
                        throw ExceptionBuilder.InvalidOffsetLength();
                    }
                }
                catch (OverflowException)
                {
                    // If we've overflowed when adding offset and count, then they never would have fit into buffer anyway
                    throw ExceptionBuilder.InvalidOffsetLength();
                }
            }
        }

        private class ConstrainedTextWriter : TextWriter
        {
            private TextWriter _next;
            private int _size;
            private int _written;

            public ConstrainedTextWriter(TextWriter next, int size)
            {
                _next = next;
                _size = size;
                _written = 0;

                if (_size < 1)
                {
                    _size = int.MaxValue;
                }
            }

            public bool IsComplete
            {
                get
                {
                    return _size > 0 && _written >= _size;
                }
            }

            public override Encoding Encoding
            {
                get { return _next.Encoding; }
            }

            public override void Flush()
            {
                _next.Flush();
            }

            public override Task FlushAsync()
            {
                return _next.FlushAsync();
            }

            public override void Write(char value)
            {
                if (_written < _size)
                {
                    _next.Write(value);
                    _written++;
                }
                Debug.Assert(_size < 0 || _written <= _size, string.Format("Length of data written exceeds specified length.  Written: {0}, specified: {1}", _written, _size));
            }

            public override void Write(char[] buffer, int index, int count)
            {
                ValidateWriteParameters(buffer, index, count);

                Debug.Assert(_size >= _written);
                count = Math.Min(_size - _written, count);
                if (count > 0)
                {
                    _next.Write(buffer, index, count);
                }
                _written += count;
            }

            public override Task WriteAsync(char value)
            {
                if (_written < _size)
                {
                    _written++;
                    return _next.WriteAsync(value);
                }

                return Task.CompletedTask;
            }

            public override Task WriteAsync(char[] buffer, int index, int count)
            {
                ValidateWriteParameters(buffer, index, count);

                Debug.Assert(_size >= _written);
                count = Math.Min(_size - _written, count);
                if (count > 0)
                {
                    _written += count;
                    return _next.WriteAsync(buffer, index, count);
                }

                return Task.CompletedTask;
            }

            public override Task WriteAsync(string value)
            {
                return WriteAsync(value.ToCharArray());
            }

            internal static void ValidateWriteParameters(char[] buffer, int offset, int count)
            {
                if (buffer == null)
                {
                    throw ADP.ArgumentNull(nameof(buffer));
                }
                if (offset < 0)
                {
                    throw ADP.ArgumentOutOfRange(nameof(offset));
                }
                if (count < 0)
                {
                    throw ADP.ArgumentOutOfRange(nameof(count));
                }
                try
                {
                    if (checked(offset + count) > buffer.Length)
                    {
                        throw ExceptionBuilder.InvalidOffsetLength();
                    }
                }
                catch (OverflowException)
                {
                    // If we've overflowed when adding offset and count, then they never would have fit into buffer anyway
                    throw ExceptionBuilder.InvalidOffsetLength();
                }
            }
        }

        private async Task WriteXmlFeed(XmlDataFeed feed, TdsParserStateObject stateObj, bool needBom, Encoding encoding, int size)
        {
            byte[] preambleToSkip = null;
            if (!needBom)
            {
                preambleToSkip = encoding.GetPreamble();
            }
            ConstrainedTextWriter writer = new ConstrainedTextWriter(new StreamWriter(new TdsOutputStream(this, stateObj, preambleToSkip), encoding), size);

            XmlWriterSettings writerSettings = new XmlWriterSettings();
            writerSettings.CloseOutput = false;		// don't close the memory stream
            writerSettings.ConformanceLevel = ConformanceLevel.Fragment;
            if (_asyncWrite)
            {
                writerSettings.Async = true;
            }
            XmlWriter ww = XmlWriter.Create(writer, writerSettings);

            if (feed._source.ReadState == ReadState.Initial)
            {
                feed._source.Read();
            }

            while (!feed._source.EOF && !writer.IsComplete)
            {
                // We are copying nodes from a reader to a writer.  This will cause the
                // XmlDeclaration to be emitted despite ConformanceLevel.Fragment above.
                // Therefore, we filter out the XmlDeclaration while copying.
                if (feed._source.NodeType == XmlNodeType.XmlDeclaration)
                {
                    feed._source.Read();
                    continue;
                }

                if (_asyncWrite)
                {
                    await ww.WriteNodeAsync(feed._source, true).ConfigureAwait(false);
                }
                else
                {
                    ww.WriteNode(feed._source, true);
                }
            }

            if (_asyncWrite)
            {
                await ww.FlushAsync().ConfigureAwait(false);
            }
            else
            {
                ww.Flush();
            }
        }

        private async Task WriteTextFeed(TextDataFeed feed, Encoding encoding, bool needBom, TdsParserStateObject stateObj, int size)
        {
            Debug.Assert(encoding == null || !needBom);
            char[] inBuff = new char[constTextBufferSize];

            encoding = encoding ?? new UnicodeEncoding(false, false);

            ConstrainedTextWriter writer = new ConstrainedTextWriter(new StreamWriter(new TdsOutputStream(this, stateObj, null), encoding), size);

            if (needBom)
            {
                if (_asyncWrite)
                {
                    await writer.WriteAsync((char)TdsEnums.XMLUNICODEBOM).ConfigureAwait(false);
                }
                else
                {
                    writer.Write((char)TdsEnums.XMLUNICODEBOM);
                }
            }

            int nWritten = 0;
            do
            {
                int nRead = 0;

                if (_asyncWrite)
                {
                    nRead = await feed._source.ReadBlockAsync(inBuff, 0, constTextBufferSize).ConfigureAwait(false);
                }
                else
                {
                    nRead = feed._source.ReadBlock(inBuff, 0, constTextBufferSize);
                }

                if (nRead == 0)
                {
                    break;
                }

                if (_asyncWrite)
                {
                    await writer.WriteAsync(inBuff, 0, nRead).ConfigureAwait(false);
                }
                else
                {
                    writer.Write(inBuff, 0, nRead);
                }

                nWritten += nRead;
            } while (!writer.IsComplete);

            if (_asyncWrite)
            {
                await writer.FlushAsync().ConfigureAwait(false);
            }
            else
            {
                writer.Flush();
            }
        }

        private async Task WriteStreamFeed(StreamDataFeed feed, TdsParserStateObject stateObj, int len)
        {
            TdsOutputStream output = new TdsOutputStream(this, stateObj, null);
            byte[] buff = new byte[constBinBufferSize];
            int nWritten = 0;
            do
            {
                int nRead = 0;
                int readSize = constBinBufferSize;
                if (len > 0 && nWritten + readSize > len)
                {
                    readSize = len - nWritten;
                }

                Debug.Assert(readSize >= 0);

                if (_asyncWrite)
                {
                    nRead = await feed._source.ReadAsync(buff, 0, readSize).ConfigureAwait(false);
                }
                else
                {
                    nRead = feed._source.Read(buff, 0, readSize);
                }

                if (nRead == 0)
                {
                    return;
                }

                if (_asyncWrite)
                {
                    await output.WriteAsync(buff, 0, nRead).ConfigureAwait(false);
                }
                else
                {
                    output.Write(buff, 0, nRead);
                }

                nWritten += nRead;
            } while (len <= 0 || nWritten < len);
        }

        private Task NullIfCompletedWriteTask(Task task)
        {
            if (task == null)
            {
                return null;
            }
            switch (task.Status)
            {
                case TaskStatus.RanToCompletion:
                    return null;
                case TaskStatus.Faulted:
                    throw task.Exception.InnerException;
                case TaskStatus.Canceled:
                    throw SQL.OperationCancelled();
                default:
                    return task;
            }
        }

        private Task WriteValue(object value, MetaType type, byte scale, int actualLength, int encodingByteSize, int offset, TdsParserStateObject stateObj, int paramSize, bool isDataFeed)
        {
            return GetTerminationTask(WriteUnterminatedValue(value, type, scale, actualLength, encodingByteSize, offset, stateObj, paramSize, isDataFeed),
                value, type, actualLength, stateObj, isDataFeed);
        }

        // For MAX types, this method can only write everything in one big chunk. If multiple
        // chunk writes needed, please use WritePlpBytes/WritePlpChars
        private Task WriteUnterminatedValue(object value, MetaType type, byte scale, int actualLength, int encodingByteSize, int offset, TdsParserStateObject stateObj, int paramSize, bool isDataFeed)
        {
            Debug.Assert((null != value) && (DBNull.Value != value), "unexpected missing or empty object");

            // parameters are always sent over as BIG or N types
            switch (type.NullableType)
            {
                case TdsEnums.SQLFLTN:
                    if (type.FixedLength == 4)
                        WriteFloat((float)value, stateObj);
                    else
                    {
                        Debug.Assert(type.FixedLength == 8, "Invalid length for SqlDouble type!");
                        WriteDouble((double)value, stateObj);
                    }

                    break;

                case TdsEnums.SQLBIGBINARY:
                case TdsEnums.SQLBIGVARBINARY:
                case TdsEnums.SQLIMAGE:
                case TdsEnums.SQLUDT:
                    {
                        // An array should be in the object
                        Debug.Assert(isDataFeed || value is byte[], "Value should be an array of bytes");
                        Debug.Assert(!isDataFeed || value is StreamDataFeed, "Value should be a stream");

                        if (isDataFeed)
                        {
                            Debug.Assert(type.IsPlp, "Stream assigned to non-PLP was not converted!");
                            return NullIfCompletedWriteTask(WriteStreamFeed((StreamDataFeed)value, stateObj, paramSize));
                        }
                        else
                        {
                            if (type.IsPlp)
                            {
                                WriteInt(actualLength, stateObj);               // chunk length                        
                            }
                            return stateObj.WriteByteArray((byte[])value, actualLength, offset, canAccumulate: false);
                        }
                    }

                case TdsEnums.SQLUNIQUEID:
                    {
                        Debug.Assert(actualLength == 16, "Invalid length for guid type in com+ object");
                        Span<byte> b = stackalloc byte[16];                        
                        FillGuidBytes((System.Guid)value, b);
                        stateObj.WriteByteSpan(b);

                        break;
                    }

                case TdsEnums.SQLBITN:
                    {
                        Debug.Assert(type.FixedLength == 1, "Invalid length for SqlBoolean type");
                        if ((bool)value == true)
                            stateObj.WriteByte(1);
                        else
                            stateObj.WriteByte(0);

                        break;
                    }

                case TdsEnums.SQLINTN:
                    if (type.FixedLength == 1)
                        stateObj.WriteByte((byte)value);
                    else if (type.FixedLength == 2)
                        WriteShort((short)value, stateObj);
                    else if (type.FixedLength == 4)
                        WriteInt((int)value, stateObj);
                    else
                    {
                        Debug.Assert(type.FixedLength == 8, "invalid length for SqlIntN type:  " + type.FixedLength.ToString(CultureInfo.InvariantCulture));
                        WriteLong((long)value, stateObj);
                    }

                    break;

                case TdsEnums.SQLBIGCHAR:
                case TdsEnums.SQLBIGVARCHAR:
                case TdsEnums.SQLTEXT:
                    {
                        Debug.Assert(!isDataFeed || (value is TextDataFeed || value is XmlDataFeed), "Value must be a TextReader or XmlReader");
                        Debug.Assert(isDataFeed || (value is string || value is byte[]), "Value is a byte array or string");

                        if (isDataFeed)
                        {
                            Debug.Assert(type.IsPlp, "Stream assigned to non-PLP was not converted!");
                            TextDataFeed tdf = value as TextDataFeed;
                            if (tdf == null)
                            {
                                return NullIfCompletedWriteTask(WriteXmlFeed((XmlDataFeed)value, stateObj, needBom: true, encoding: _defaultEncoding, size: paramSize));
                            }
                            else
                            {
                                return NullIfCompletedWriteTask(WriteTextFeed(tdf, _defaultEncoding, false, stateObj, paramSize));
                            }
                        }
                        else
                        {
                            if (type.IsPlp)
                            {
                                WriteInt(encodingByteSize, stateObj);               // chunk length
                            }
                            if (value is byte[])
                            { // If LazyMat non-filled blob, send cookie rather than value
                                return stateObj.WriteByteArray((byte[])value, actualLength, 0, canAccumulate: false);
                            }
                            else
                            {
                                return WriteEncodingChar((string)value, actualLength, offset, _defaultEncoding, stateObj, canAccumulate: false);
                            }
                        }
                    }
                case TdsEnums.SQLNCHAR:
                case TdsEnums.SQLNVARCHAR:
                case TdsEnums.SQLNTEXT:
                case TdsEnums.SQLXMLTYPE:
                    {
                        Debug.Assert(!isDataFeed || (value is TextDataFeed || value is XmlDataFeed), "Value must be a TextReader or XmlReader");
                        Debug.Assert(isDataFeed || (value is string || value is byte[]), "Value is a byte array or string");

                        if (isDataFeed)
                        {
                            Debug.Assert(type.IsPlp, "Stream assigned to non-PLP was not converted!");
                            TextDataFeed tdf = value as TextDataFeed;
                            if (tdf == null)
                            {
                                return NullIfCompletedWriteTask(WriteXmlFeed((XmlDataFeed)value, stateObj, IsBOMNeeded(type, value), Encoding.Unicode, paramSize));
                            }
                            else
                            {
                                return NullIfCompletedWriteTask(WriteTextFeed(tdf, null, IsBOMNeeded(type, value), stateObj, paramSize));
                            }
                        }
                        else
                        {
                            if (type.IsPlp)
                            {
                                if (IsBOMNeeded(type, value))
                                {
                                    WriteInt(actualLength + 2, stateObj);               // chunk length
                                    WriteShort(TdsEnums.XMLUNICODEBOM, stateObj);
                                }
                                else
                                {
                                    WriteInt(actualLength, stateObj);               // chunk length
                                }
                            }
                            if (value is byte[])
                            { // If LazyMat non-filled blob, send cookie rather than value
                                return stateObj.WriteByteArray((byte[])value, actualLength, 0, canAccumulate: false);
                            }
                            else
                            {
                                // convert to cchars instead of cbytes
                                actualLength >>= 1;
                                return WriteString((string)value, actualLength, offset, stateObj, canAccumulate: false);
                            }
                        }
                    }
                case TdsEnums.SQLNUMERICN:
                    Debug.Assert(type.FixedLength <= 17, "Decimal length cannot be greater than 17 bytes");
                    WriteDecimal((decimal)value, stateObj);
                    break;

                case TdsEnums.SQLDATETIMN:
                    Debug.Assert(type.FixedLength <= 0xff, "Invalid Fixed Length");

                    TdsDateTime dt = MetaType.FromDateTime((DateTime)value, (byte)type.FixedLength);

                    if (type.FixedLength == 4)
                    {
                        if (0 > dt.days || dt.days > ushort.MaxValue)
                            throw SQL.SmallDateTimeOverflow(MetaType.ToDateTime(dt.days, dt.time, 4).ToString(CultureInfo.InvariantCulture));

                        WriteShort(dt.days, stateObj);
                        WriteShort(dt.time, stateObj);
                    }
                    else
                    {
                        WriteInt(dt.days, stateObj);
                        WriteInt(dt.time, stateObj);
                    }

                    break;

                case TdsEnums.SQLMONEYN:
                    {
                        WriteCurrency((decimal)value, type.FixedLength, stateObj);
                        break;
                    }

                case TdsEnums.SQLDATE:
                    {
                        WriteDate((DateTime)value, stateObj);
                        break;
                    }

                case TdsEnums.SQLTIME:
                    if (scale > TdsEnums.DEFAULT_VARTIME_SCALE)
                    {
                        throw SQL.TimeScaleValueOutOfRange(scale);
                    }
                    WriteTime((TimeSpan)value, scale, actualLength, stateObj);
                    break;

                case TdsEnums.SQLDATETIME2:
                    if (scale > TdsEnums.DEFAULT_VARTIME_SCALE)
                    {
                        throw SQL.TimeScaleValueOutOfRange(scale);
                    }
                    WriteDateTime2((DateTime)value, scale, actualLength, stateObj);
                    break;

                case TdsEnums.SQLDATETIMEOFFSET:
                    WriteDateTimeOffset((DateTimeOffset)value, scale, actualLength, stateObj);
                    break;

                default:
                    Debug.Assert(false, "Unknown TdsType!" + type.NullableType.ToString("x2", (IFormatProvider)null));
                    break;
            } // switch
            // return point for accumulated writes, note: non-accumulated writes returned from their case statements
            return null;
            // Debug.WriteLine("value:  " + value.ToString(CultureInfo.InvariantCulture));
        }

        //
        // we always send over nullable types for parameters so we always write the varlen fields
        //

        internal void WriteParameterVarLen(MetaType type, int size, bool isNull, TdsParserStateObject stateObj, bool unknownLength = false)
        {
            if (type.IsLong)
            { // text/image/SQLVariant have a 4 byte length, plp datatypes have 8 byte lengths
                if (isNull)
                {
                    if (type.IsPlp)
                    {
                        WriteLong(unchecked((long)TdsEnums.SQL_PLP_NULL), stateObj);
                    }
                    else
                    {
                        WriteInt(unchecked((int)TdsEnums.VARLONGNULL), stateObj);
                    }
                }
                else if (type.NullableType == TdsEnums.SQLXMLTYPE || unknownLength)
                {
                    WriteUnsignedLong(TdsEnums.SQL_PLP_UNKNOWNLEN, stateObj);
                }
                else if (type.IsPlp)
                {
                    // Non-xml plp types
                    WriteLong((long)size, stateObj);
                }
                else
                {
                    WriteInt(size, stateObj);
                }
            }
            else if (type.IsVarTime)
            {
                if (isNull)
                {
                    stateObj.WriteByte(TdsEnums.FIXEDNULL);
                }
                else
                {
                    stateObj.WriteByte((byte)size);
                }
            }
            else if (false == type.IsFixed)
            { // non-long but variable length column, must be a BIG* type: 2 byte length
                if (isNull)
                {
                    WriteShort(TdsEnums.VARNULL, stateObj);
                }
                else
                {
                    WriteShort(size, stateObj);
                }
            }
            else
            {
                if (isNull)
                {
                    stateObj.WriteByte(TdsEnums.FIXEDNULL);
                }
                else
                {
                    Debug.Assert(type.FixedLength <= 0xff, "WriteParameterVarLen: invalid one byte length!");
                    stateObj.WriteByte((byte)(type.FixedLength & 0xff)); // 1 byte for everything else
                }
            }
        }

        // Reads the next chunk in a nvarchar(max) data stream.
        // This call must be preceded by a call to ReadPlpLength or ReadDataLength.
        // Will not start reading into the next chunk if bytes requested is larger than
        // the current chunk length. Do another ReadPlpLength, ReadPlpUnicodeChars in that case.
        // Returns the actual chars read
        private bool TryReadPlpUnicodeCharsChunk(char[] buff, int offst, int len, TdsParserStateObject stateObj, out int charsRead)
        {
            Debug.Assert((buff == null && len == 0) || (buff.Length >= offst + len), "Invalid length sent to ReadPlpUnicodeChars()!");
            Debug.Assert((stateObj._longlen != 0) && (stateObj._longlen != TdsEnums.SQL_PLP_NULL),
                        "Out of sync plp read request");
            if (stateObj._longlenleft == 0)
            {
                Debug.Assert(false, "Out of sync read request");
                charsRead = 0;
                return true;
            }

            charsRead = len;

            // stateObj._longlenleft is in bytes
            if ((stateObj._longlenleft >> 1) < (ulong)len)
                charsRead = (int)(stateObj._longlenleft >> 1);

            for (int ii = 0; ii < charsRead; ii++)
            {
                if (!stateObj.TryReadChar(out buff[offst + ii]))
                {
                    return false;
                }
            }

            stateObj._longlenleft -= ((ulong)charsRead << 1);
            return true;
        }

        internal int ReadPlpUnicodeChars(ref char[] buff, int offst, int len, TdsParserStateObject stateObj)
        {
            int charsRead;
            Debug.Assert(stateObj._syncOverAsync, "Should not attempt pends in a synchronous call");
            bool result = TryReadPlpUnicodeChars(ref buff, offst, len, stateObj, out charsRead);
            if (!result)
            { throw SQL.SynchronousCallMayNotPend(); }
            return charsRead;
        }

        // Reads the requested number of chars from a plp data stream, or the entire data if
        // requested length is -1 or larger than the actual length of data. First call to this method
        //  should be preceded by a call to ReadPlpLength or ReadDataLength.
        // Returns the actual chars read.
        internal bool TryReadPlpUnicodeChars(ref char[] buff, int offst, int len, TdsParserStateObject stateObj, out int totalCharsRead)
        {
            int charsRead = 0;
            int charsLeft = 0;
            char[] newbuf;

            if (stateObj._longlen == 0)
            {
                Debug.Assert(stateObj._longlenleft == 0);
                totalCharsRead = 0;
                return true;       // No data
            }

            Debug.Assert(((ulong)stateObj._longlen != TdsEnums.SQL_PLP_NULL),
                    "Out of sync plp read request");

            Debug.Assert((buff == null && offst == 0) || (buff.Length >= offst + len), "Invalid length sent to ReadPlpUnicodeChars()!");
            charsLeft = len;

            // If total length is known up front, allocate the whole buffer in one shot instead of realloc'ing and copying over each time
            if (buff == null && stateObj._longlen != TdsEnums.SQL_PLP_UNKNOWNLEN)
            {
                buff = new char[(int)Math.Min((int)stateObj._longlen, len)];
            }

            if (stateObj._longlenleft == 0)
            {
                ulong ignored;
                if (!stateObj.TryReadPlpLength(false, out ignored))
                {
                    totalCharsRead = 0;
                    return false;
                }
                if (stateObj._longlenleft == 0)
                { // Data read complete
                    totalCharsRead = 0;
                    return true;
                }
            }

            totalCharsRead = 0;

            while (charsLeft > 0)
            {
                charsRead = (int)Math.Min((stateObj._longlenleft + 1) >> 1, (ulong)charsLeft);
                if ((buff == null) || (buff.Length < (offst + charsRead)))
                {
                    // Grow the array
                    newbuf = new char[offst + charsRead];
                    if (buff != null)
                    {
                        Buffer.BlockCopy(buff, 0, newbuf, 0, offst * 2);
                    }
                    buff = newbuf;
                }
                if (charsRead > 0)
                {
                    if (!TryReadPlpUnicodeCharsChunk(buff, offst, charsRead, stateObj, out charsRead))
                    {
                        return false;
                    }
                    charsLeft -= charsRead;
                    offst += charsRead;
                    totalCharsRead += charsRead;
                }
                // Special case single byte left
                if (stateObj._longlenleft == 1 && (charsLeft > 0))
                {
                    byte b1;
                    if (!stateObj.TryReadByte(out b1))
                    {
                        return false;
                    }
                    stateObj._longlenleft--;
                    ulong ignored;
                    if (!stateObj.TryReadPlpLength(false, out ignored))
                    {
                        return false;
                    }
                    Debug.Assert((stateObj._longlenleft != 0), "ReadPlpUnicodeChars: Odd byte left at the end!");
                    byte b2;
                    if (!stateObj.TryReadByte(out b2))
                    {
                        return false;
                    }
                    stateObj._longlenleft--;
                    // Put it at the end of the array. At this point we know we have an extra byte.
                    buff[offst] = (char)(((b2 & 0xff) << 8) + (b1 & 0xff));
                    offst = checked((int)offst + 1);
                    charsRead++;
                    charsLeft--;
                    totalCharsRead++;
                }
                if (stateObj._longlenleft == 0)
                { // Read the next chunk or cleanup state if hit the end
                    ulong ignored;
                    if (!stateObj.TryReadPlpLength(false, out ignored))
                    {
                        return false;
                    }
                }

                if (stateObj._longlenleft == 0)   // Data read complete
                    break;
            }
            return true;
        }

        internal int ReadPlpAnsiChars(ref char[] buff, int offst, int len, SqlMetaDataPriv metadata, TdsParserStateObject stateObj)
        {
            int charsRead = 0;
            int charsLeft = 0;
            int bytesRead = 0;
            int totalcharsRead = 0;

            if (stateObj._longlen == 0)
            {
                Debug.Assert(stateObj._longlenleft == 0);
                return 0;       // No data
            }

            Debug.Assert(((ulong)stateObj._longlen != TdsEnums.SQL_PLP_NULL),
                    "Out of sync plp read request");

            Debug.Assert((buff == null && offst == 0) || (buff.Length >= offst + len), "Invalid length sent to ReadPlpAnsiChars()!");
            charsLeft = len;

            if (stateObj._longlenleft == 0)
            {
                stateObj.ReadPlpLength(false);
                if (stateObj._longlenleft == 0)
                {// Data read complete
                    stateObj._plpdecoder = null;
                    return 0;
                }
            }

            if (stateObj._plpdecoder == null)
            {
                Encoding enc = metadata.encoding;

                if (enc == null)
                {
                    if (null == _defaultEncoding)
                    {
                        ThrowUnsupportedCollationEncountered(stateObj);
                    }

                    enc = _defaultEncoding;
                }
                stateObj._plpdecoder = enc.GetDecoder();
            }

            while (charsLeft > 0)
            {
                bytesRead = (int)Math.Min(stateObj._longlenleft, (ulong)charsLeft);
                if ((stateObj._bTmp == null) || (stateObj._bTmp.Length < bytesRead))
                {
                    // Grow the array
                    stateObj._bTmp = new byte[bytesRead];
                }

                bytesRead = stateObj.ReadPlpBytesChunk(stateObj._bTmp, 0, bytesRead);

                charsRead = stateObj._plpdecoder.GetChars(stateObj._bTmp, 0, bytesRead, buff, offst);
                charsLeft -= charsRead;
                offst += charsRead;
                totalcharsRead += charsRead;
                if (stateObj._longlenleft == 0)  // Read the next chunk or cleanup state if hit the end
                    stateObj.ReadPlpLength(false);

                if (stateObj._longlenleft == 0)
                { // Data read complete
                    stateObj._plpdecoder = null;
                    break;
                }
            }
            return (totalcharsRead);
        }

        // ensure value is not null and does not have an NBC bit set for it before using this method
        internal ulong SkipPlpValue(ulong cb, TdsParserStateObject stateObj)
        {
            ulong skipped;
            Debug.Assert(stateObj._syncOverAsync, "Should not attempt pends in a synchronous call");
            bool result = TrySkipPlpValue(cb, stateObj, out skipped);
            if (!result)
            { throw SQL.SynchronousCallMayNotPend(); }
            return skipped;
        }

        internal bool TrySkipPlpValue(ulong cb, TdsParserStateObject stateObj, out ulong totalBytesSkipped)
        {
            // Read and skip cb bytes or until  ReadPlpLength returns 0.
            int bytesSkipped;
            totalBytesSkipped = 0;

            if (stateObj._longlenleft == 0)
            {
                ulong ignored;
                if (!stateObj.TryReadPlpLength(false, out ignored))
                {
                    return false;
                }
            }

            while ((totalBytesSkipped < cb) &&
                    (stateObj._longlenleft > 0))
            {
                if (stateObj._longlenleft > int.MaxValue)
                    bytesSkipped = int.MaxValue;
                else
                    bytesSkipped = (int)stateObj._longlenleft;
                bytesSkipped = ((cb - totalBytesSkipped) < (ulong)bytesSkipped) ? (int)(cb - totalBytesSkipped) : bytesSkipped;

                if (!stateObj.TrySkipBytes(bytesSkipped))
                {
                    return false;
                }
                stateObj._longlenleft -= (ulong)bytesSkipped;
                totalBytesSkipped += (ulong)bytesSkipped;

                if (stateObj._longlenleft == 0)
                {
                    ulong ignored;
                    if (!stateObj.TryReadPlpLength(false, out ignored))
                    {
                        return false;
                    }
                }
            }

            return true;
        }

        internal ulong PlpBytesLeft(TdsParserStateObject stateObj)
        {
            if ((stateObj._longlen != 0) && (stateObj._longlenleft == 0))
                stateObj.ReadPlpLength(false);

            return stateObj._longlenleft;
        }

        internal bool TryPlpBytesLeft(TdsParserStateObject stateObj, out ulong left)
        {
            if ((stateObj._longlen != 0) && (stateObj._longlenleft == 0))
            {
                if (!stateObj.TryReadPlpLength(false, out left))
                {
                    return false;
                }
            }

            left = stateObj._longlenleft;
            return true;
        }

        private const ulong _indeterminateSize = 0xffffffffffffffff;        // Represents unknown size

        internal ulong PlpBytesTotalLength(TdsParserStateObject stateObj)
        {
            if (stateObj._longlen == TdsEnums.SQL_PLP_UNKNOWNLEN)
                return _indeterminateSize;
            else if (stateObj._longlen == TdsEnums.SQL_PLP_NULL)
                return 0;

            return stateObj._longlen;
        }

        private bool TryProcessUDTMetaData(SqlMetaDataPriv metaData, TdsParserStateObject stateObj)
        {

            ushort shortLength;
            byte byteLength;

            if (!stateObj.TryReadUInt16(out shortLength))
            { // max byte size
                return false;
            }
            metaData.length = shortLength;

            // database name
            if (!stateObj.TryReadByte(out byteLength))
            {
                return false;
            }
            if (byteLength != 0)
            {
                if (!stateObj.TryReadString(byteLength, out metaData.udtDatabaseName))
                {
                    return false;
                }
            }

            // schema name
            if (!stateObj.TryReadByte(out byteLength))
            {
                return false;
            }
            if (byteLength != 0)
            {
                if (!stateObj.TryReadString(byteLength, out metaData.udtSchemaName))
                {
                    return false;
                }
            }

            // type name
            if (!stateObj.TryReadByte(out byteLength))
            {
                return false;
            }
            if (byteLength != 0)
            {
                if (!stateObj.TryReadString(byteLength, out metaData.udtTypeName))
                {
                    return false;
                }
            }

            if (!stateObj.TryReadUInt16(out shortLength))
            {
                return false;
            }
            if (shortLength != 0)
            {
                if (!stateObj.TryReadString(shortLength, out metaData.udtAssemblyQualifiedName))
                {
                    return false;
                }
            }

            return true;
        }
    }    // tdsparser
}//namespace<|MERGE_RESOLUTION|>--- conflicted
+++ resolved
@@ -7524,18 +7524,6 @@
                                     }
 
                                     TDSExecuteRPCParameterSetupWriteCompletion(
-<<<<<<< HEAD
-                                        rpcArray, 
-                                        timeout, 
-                                        inSchema, 
-                                        notificationRequest, 
-                                        stateObj, 
-                                        isCommandProc, 
-                                        sync, 
-                                        completion, 
-                                        ii, 
-                                        i + 1, 
-=======
                                         rpcArray,
                                         timeout,
                                         inSchema,
@@ -7546,7 +7534,6 @@
                                         completion,
                                         ii,
                                         i + 1,
->>>>>>> 41e4a8c7
                                         writeParamTask
                                     );
 
